--- conflicted
+++ resolved
@@ -426,37 +426,6 @@
 }
 
 /**
-<<<<<<< HEAD
- * Validates the list of allowed/denied server features
- *
- * @param {string[]} features
- * @returns {string[]}
- */
-export function validateFeatures(features) {
-  const validator = (/** @type {string} */ fullName) => {
-    const errMsg = `The full feature name must include both the destination automation name or the ` +
-      `'${ALL_DRIVERS_MATCH}' wildcard to apply the feature to all installed drivers, and ` +
-      `the feature name split by a colon. Got '${fullName}' instead`;
-
-    const separatorPos = fullName.indexOf(FEATURE_NAME_SEPARATOR);
-    if (separatorPos < 0) {
-      throw new Error(errMsg);
-    }
-    const [automationName, featureName] = [
-      fullName.substring(0, separatorPos),
-      fullName.substring(separatorPos + 1)
-    ];
-    if (!automationName || !featureName) {
-      throw new Error(errMsg);
-    }
-    return fullName;
-  };
-  return features.map(validator);
-}
-
-/**
-=======
->>>>>>> 5f6bdfc5
  * @typedef {import('@appium/types').StringRecord} StringRecord
  * @typedef {import('@appium/types').BaseDriverCapConstraints} BaseDriverCapConstraints
  */
