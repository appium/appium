--- conflicted
+++ resolved
@@ -194,30 +194,6 @@
  */
 Selendroid.prototype.wrapActionAndHandleADBDisconnect = function(action, ocb) {
   async.series([
-<<<<<<< HEAD
-    action
-    , function(cb) {
-      setTimeout(function() {
-        this.adb.ping(function(err, ok) {
-          if (ok) {
-            cb();
-          } else {
-            logger.debug(err);
-            async.series([
-              this.restartAdb.bind(this)
-              , this.forwardPort.bind(this)
-            ], function(err) {
-              if (err) {
-                logger.debug(err);
-              }
-              cb(err);
-            }.bind(this));
-          }
-        }.bind(this));
-      }.bind(this), 10000);
-    }.bind(this)
-  ], ocb);
-=======
     function(cb) {
       action(cb);
     }.bind(this)
@@ -226,7 +202,6 @@
   ], function(err) {
     ocb(err);
   }.bind(this));
->>>>>>> da0919c9
 };
 
 Selendroid.prototype.ensureServerExists = function(cb) {
