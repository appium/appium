--- conflicted
+++ resolved
@@ -1,10 +1,6 @@
 {
   "name": "@appium/driver-test-support",
-<<<<<<< HEAD
-  "version": "0.7.7",
-=======
   "version": "0.7.8",
->>>>>>> eccae910
   "description": "Test utilities for Appium drivers",
   "keywords": [
     "automation",
