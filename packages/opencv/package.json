{
  "name": "@appium/opencv",
<<<<<<< HEAD
  "version": "3.0.9",
=======
  "version": "3.0.10",
>>>>>>> c8fe4412
  "description": "OpenCV-related helper library",
  "keywords": [
    "automation",
    "javascript",
    "selenium",
    "webdriver",
    "ios",
    "android",
    "firefoxos",
    "testing"
  ],
  "homepage": "https://appium.io",
  "bugs": {
    "url": "https://github.com/appium/appium/issues"
  },
  "repository": {
    "type": "git",
    "url": "https://github.com/appium/appium.git",
    "directory": "packages/opencv"
  },
  "license": "Apache-2.0",
  "author": "https://github.com/appium",
  "types": "./build/lib/index.d.ts",
  "directories": {
    "lib": "lib"
  },
  "files": [
    "index.js",
    "lib",
    "build",
    "tsconfig.json",
    "!build/tsconfig.tsbuildinfo"
  ],
  "scripts": {
    "test": "npm run test:unit",
    "test:e2e": "mocha --exit --timeout 20s --slow 10s \"./test/e2e/**/*.spec.js\"",
    "test:smoke": "node ./index.js",
    "test:unit": "mocha \"./test/unit/**/*.spec.js\""
  },
  "dependencies": {
    "bluebird": "3.7.2",
    "lodash": "4.17.21",
    "opencv-bindings": "4.5.5",
    "sharp": "0.34.2",
    "source-map-support": "0.5.21"
  },
  "engines": {
    "node": "^14.17.0 || ^16.13.0 || >=18.0.0",
    "npm": ">=8"
  },
  "publishConfig": {
    "access": "public"
  },
  "gitHead": "84b211330dc84849af9cc1f3a5c5ad32e15b2e72"
}<|MERGE_RESOLUTION|>--- conflicted
+++ resolved
@@ -1,10 +1,6 @@
 {
   "name": "@appium/opencv",
-<<<<<<< HEAD
-  "version": "3.0.9",
-=======
   "version": "3.0.10",
->>>>>>> c8fe4412
   "description": "OpenCV-related helper library",
   "keywords": [
     "automation",
