--- conflicted
+++ resolved
@@ -24,27 +24,18 @@
       if(err) return cb(err);
 
       setTimeout(function() {
-<<<<<<< HEAD
-        this.adb.startApp(this.appPackage, this.appActivity, activity, false, function(err) {
-=======
         this.adb.startApp(this.appPackage, this.appActivity, activity, true, false, function(err) {
->>>>>>> fcc2af7c
           if(err) return cb(err);
           cb(null, {
             status: status.codes.Success.code
             , value: null
           });
         });
-<<<<<<< HEAD
-      }.bind(this),secs *1000);
-=======
       }.bind(this),secs * 1000);
->>>>>>> fcc2af7c
-    }.bind(this));
-  }.bind(this));
-};
-
-<<<<<<< HEAD
+    }.bind(this));
+  }.bind(this));
+};
+
 androidCommon.doBack = function(cb) {
   this.adb.getFocusedPackageAndActivity(function(err, foundPackage,
                                                  foundActivity) {
@@ -189,8 +180,6 @@
   }.bind(this));
 };
 
-=======
->>>>>>> fcc2af7c
 androidCommon.prepareDevice = function(onReady) {
   logger.info("Preparing device for session");
   async.series([
