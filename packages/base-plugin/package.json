{
  "name": "@appium/base-plugin",
<<<<<<< HEAD
  "version": "3.0.0-beta.0",
=======
  "version": "2.3.6",
>>>>>>> 4445c540
  "description": "The base plugin used to create Appium 2.0 plugins",
  "keywords": [
    "automation",
    "javascript",
    "selenium",
    "webdriver",
    "ios",
    "android",
    "firefoxos",
    "testing"
  ],
  "homepage": "https://appium.io",
  "bugs": {
    "url": "https://github.com/appium/appium/issues"
  },
  "repository": {
    "type": "git",
    "url": "https://github.com/appium/appium.git",
    "directory": "packages/base-plugin"
  },
  "license": "Apache-2.0",
  "author": "https://github.com/appium",
  "types": "./build/lib/plugin.d.ts",
  "directories": {
    "lib": "./lib"
  },
  "files": [
    "lib",
    "build",
    "index.js",
    "tsconfig.json",
    "!build/tsconfig.tsbuildinfo"
  ],
  "scripts": {
    "test": "npm run test:unit",
    "test:smoke": "node ./index.js",
    "test:unit": "mocha \"./test/unit/**/*.spec.js\""
  },
  "dependencies": {
<<<<<<< HEAD
    "@appium/base-driver": "^10.0.0-beta.0",
    "@appium/support": "^6.0.8"
=======
    "@appium/base-driver": "^9.17.0",
    "@appium/support": "^6.1.0"
>>>>>>> 4445c540
  },
  "engines": {
    "node": "^20.9.0 || >=22.11.0",
    "npm": ">=10"
  },
  "publishConfig": {
    "access": "public",
    "tag": "beta"
  },
  "gitHead": "8480a85ce2fa466360e0fb1a7f66628331907f02",
  "tags": [
    "appium"
  ]
}<|MERGE_RESOLUTION|>--- conflicted
+++ resolved
@@ -1,10 +1,6 @@
 {
   "name": "@appium/base-plugin",
-<<<<<<< HEAD
   "version": "3.0.0-beta.0",
-=======
-  "version": "2.3.6",
->>>>>>> 4445c540
   "description": "The base plugin used to create Appium 2.0 plugins",
   "keywords": [
     "automation",
@@ -44,13 +40,8 @@
     "test:unit": "mocha \"./test/unit/**/*.spec.js\""
   },
   "dependencies": {
-<<<<<<< HEAD
     "@appium/base-driver": "^10.0.0-beta.0",
-    "@appium/support": "^6.0.8"
-=======
-    "@appium/base-driver": "^9.17.0",
     "@appium/support": "^6.1.0"
->>>>>>> 4445c540
   },
   "engines": {
     "node": "^20.9.0 || >=22.11.0",
