"use strict";
var logger = require('../../server/logger.js').get('appium')
  , _ = require('underscore')
  , status = require("../../server/status.js")
  , fs = require('fs')
  , path = require('path')
  , md5 = require('md5calculator')
  , async = require('async');

var logTypesSupported = {
  'logcat' : 'Logs for Android applications on real device and emulators ' +
             'via ADB'
};

var androidCommon = {};

androidCommon.background = function(secs, cb) {
<<<<<<< HEAD
    this.adb.keyevent("3", function() {
        cb(null, {
            status: status.codes.Success.code
            , value: null
        });
    });
    setTimeout(function(){
        var appName =   this.appActivity.replace(this.appPackage,this.appPackage + "/");
        this.adb.shell("am start -n "+ appName, function(err, stdout) {
            if (err) return cb(err);
            if (stdout.indexOf("No such file") !== -1) {
                return cb(new Error("remote apk did not exist"));
            }
            cb(null, stdout.trim());
        });
    }.bind(this),secs *1000) ;

=======
  this.adb.getFocusedPackageAndActivity(function(err, pack, activity) {
    if(err) return cb(err);

    this.adb.keyevent("3", function(err) {
      if(err) return cb(err);

      setTimeout(function() {
        this.adb.startApp(this.appPackage, this.appActivity, activity, false, function(err) {
          if(err) return cb(err);
          cb(null, {
            status: status.codes.Success.code
            , value: null
          });
        });
      }.bind(this),secs *1000);
    }.bind(this));
  }.bind(this));
>>>>>>> 3da297de
};

androidCommon.prepareDevice = function(onReady) {
  logger.info("Preparing device for session");
  async.series([
    function(cb) { this.checkAppPresent(cb); }.bind(this),
    function(cb) { this.adb.checkAdbPresent(cb); }.bind(this),
    function(cb) { this.prepareEmulator(cb); }.bind(this),
    function(cb) { this.prepareActiveDevice(cb); }.bind(this),
    function(cb) { this.adb.waitForDevice(cb); }.bind(this),
    function(cb) { this.adb.startLogcat(cb); }.bind(this)
  ], onReady);
};

androidCommon.checkAppPresent = function(cb) {
  if (this.apkPath === null) {
    logger.info("Not checking whether app is present since we are assuming " +
                "it's already on the device");
    cb();
  } else {
    logger.info("Checking whether app is actually present");
    fs.stat(this.apkPath, function(err) {
      if (err) {
        logger.error("Could not find app apk at " + this.apkPath);
        cb(err);
      } else {
        cb();
      }
    }.bind(this));
  }
};

androidCommon.prepareEmulator = function(cb) {
  if (this.avdName !== null) {
    this.adb.getRunningAVDName(function(err, runningAVDName) {
      if (err && err.message.indexOf('No devices') === -1) return cb(err);
      if (this.avdName.replace('@','') === runningAVDName) {
        logger.info("Did not launch AVD because it was already running.");
        return cb();
      }
      this.adb.launchAVD(this.avdName, cb);
    }.bind(this));
  } else {
    cb();
  }
};

androidCommon.prepareActiveDevice = function(cb) {
  this.adb.getDevicesWithRetry(function(err, devices) {
    if (err) return cb(err);
    var deviceId = null;
    if (this.udid) {
      if (!_.contains(_.pluck(devices, 'udid'), this.udid)) {
        return cb(new Error("Device " + this.udid + " was not in the list " +
                            "of connected devices"));
      }
      deviceId = this.udid;
    } else {
      deviceId = devices[0].udid;
      var emPort = this.adb.getPortFromEmulatorString(deviceId);
      this.adb.setEmulatorPort(emPort);
    }
    logger.info("Setting device id to " + deviceId);
    this.adb.setDeviceId(deviceId);
    cb();
  }.bind(this));
};

androidCommon.resetApp = function(cb) {
  if (this.fastClear) {
    logger.info("Running fastClear");
    this.adb.stopAndClear(this.appPackage, cb);
  } else {
    logger.info("Running old fashion clear (reinstall)");
    this.remoteApkExists(function(err, remoteApk) {
      if (err) return cb(err);
      if (!remoteApk) {
        return cb(new Error("Can't run clear if remote apk doesn't exist"));
      }
      this.adb.forceStop(this.appPackage, function(err) {
        if (err) return cb(err);
        this.adb.uninstallApk(this.appPackage, function(err) {
          if (err) return cb(err);
          this.adb.installRemote(remoteApk, cb);
        }.bind(this));
      }.bind(this));
    }.bind(this));
  }
};

androidCommon.getRemoteApk = function(cb) {
  var next = function() {
    cb(null, this.remoteTempPath() + this.appMd5Hash + '.apk', this.appMd5Hash);
  }.bind(this);

  if (this.appMd5Hash) {
    next();
  } else {
    this.getAppMd5(function(err, md5Hash) {
      if (err) return cb(err);
      this.appMd5Hash = md5Hash;
      next();
    }.bind(this));
  }
};

androidCommon.remoteApkExists = function(cb) {
  this.getRemoteApk(function(err, remoteApk) {
    if (err) return cb(err);
    this.adb.shell("ls " + remoteApk, function(err, stdout) {
      if (err) return cb(err);
      if (stdout.indexOf("No such file") !== -1) {
        return cb(new Error("remote apk did not exist"));
      }
      cb(null, stdout.trim());
    });
  }.bind(this));
};
androidCommon.uninstallApp = function(cb) {
  var next = function() {
    this.adb.uninstallApk(this.appPackage, function(err) {
      if (err) return cb(err);
        cb(null);
    }.bind(this));
  }.bind(this);

  if (this.skipUninstall) {
    logger.debug("Not uninstalling app since server not started with " +
      "--full-reset");
    cb();
  } else {
    next();
  }
};

androidCommon.installApp = function(cb) {
  if (this.apkPath === null) {
    logger.info("Skipping install since we launched with a package instead " +
                "of an app path");
    return cb();
  }

  this.adb.isAppInstalled(this.appPackage, function(err, installed) {
    if (installed && this.opts.fastReset) {
      this.resetApp(cb);
    } else if (!installed) {
      this.adb.checkAndSignApk(this.apkPath, this.appPackage, function(err) {
        if (err) return cb(err);
        this.adb.mkdir(this.remoteTempPath(), function(err) {
          if (err) return cb(err);
          this.getRemoteApk(function(err, remoteApk, md5Hash) {
            if (err) return cb(err);
            this.removeTempApks([md5Hash], function(err, appExists) {
              if (err) return cb(err);
              var install = function(err) {
                if (err) return cb(err);
                this.adb.installRemote(remoteApk, cb);
              }.bind(this);
              if (appExists) {
                install();
              } else {
                this.adb.push(this.apkPath, remoteApk, install);
              }
            }.bind(this));
          }.bind(this));
        }.bind(this));
      }.bind(this));
    } else {
      cb();
    }
  }.bind(this));
};

androidCommon.getAppMd5 = function(cb) {
  md5(this.apkPath, function(err, md5Hash) {
    if (err) return cb(err);
    logger.info("MD5 for app is " + md5Hash);
    cb(null, md5Hash);
  }.bind(this));
};

androidCommon.remoteTempPath = function() {
  return "/data/local/tmp/";
};

androidCommon.removeTempApks = function(exceptMd5s, cb) {
  logger.info("Removing any old apks");
  if (typeof exceptMd5s === "function") {
    cb = exceptMd5s;
    exceptMd5s = [];
  }

  var listApks = function(cb) {
    var cmd = 'ls /data/local/tmp/*.apk';
    this.adb.shell(cmd, function(err, stdout) {
      if (err || stdout.indexOf("No such file") !== -1) {
        return cb(null, []);
      }
      var apks = stdout.split("\n");
      cb(null, apks);
    });
  }.bind(this);

  var removeApks = function(apks, cb) {
    if (apks.length < 1) {
      logger.info("No apks to examine");
      return cb();
    }
    var matchingApkFound = false;
    var noMd5Matched = true;
    var removes = [];
    _.each(apks, function(path) {
      path = path.trim();
      if (path !== "") {
        noMd5Matched = true;
       _.each(exceptMd5s, function(md5Hash) {
          if (path.indexOf(md5Hash) !== -1) {
            noMd5Matched = false;
          }
        });
        if (noMd5Matched) {
          removes.push('rm "' + path + '"');
        } else {
          logger.info("Found an apk we want to keep at " + path);
          matchingApkFound = true;
        }
      }
    });

    // Invoking adb shell with an empty string will open a shell console
    // so return here if there's nothing to remove.
    if (removes.length < 1) {
      logger.info("Couldn't find any apks to remove");
      return cb(null, matchingApkFound);
    }

    var cmd = removes.join(" && ");
    this.adb.shell(cmd, function() {
      cb(null, matchingApkFound);
    });
  }.bind(this);

  async.waterfall([
    function(cb) { listApks(cb); },
    function(apks, cb) { removeApks(apks, cb); }
  ], function(err, matchingApkFound) { cb(null, matchingApkFound); });
};

androidCommon.forwardPort = function(cb) {
  this.adb.forwardPort(this.opts.systemPort, this.opts.devicePort, cb);
};

androidCommon.pushUnlock = function(cb) {
  logger.debug("Pushing unlock helper app to device...");
  var unlockPath = path.resolve(__dirname, "..", "..", "..", "build",
      "unlock_apk", "unlock_apk-debug.apk");
  fs.stat(unlockPath, function(err) {
    if (err) {
      cb(new Error("Could not find unlock.apk; please run " +
                   "'reset.sh --android' to build it."));
    } else {
      this.adb.install(unlockPath, false, cb);
    }
  }.bind(this));
};

androidCommon.unlockScreen = function(cb) {
  this.adb.isScreenLocked(function(err, isLocked) {
    if (err) return cb(err);
    if (isLocked) {
      var timeoutMs = 10000;
      var start = Date.now();
      var unlockAndCheck = function() {
        logger.debug("Screen is locked, trying to unlock");
        this.adb.startApp("io.appium.unlock", ".Unlock", function(err) {
          if (err) return cb(err);
          this.adb.isScreenLocked(function(err, isLocked) {
            if (err) return cb(err);
            if (!isLocked) {
              logger.debug("Screen is unlocked, continuing");
              return cb();
            }
            if ((Date.now() - timeoutMs) > start) {
              return cb(new Error("Screen did not unlock"));
            } else  {
              setTimeout(unlockAndCheck, 1000);
            }
          }.bind(this));
        }.bind(this));
      }.bind(this);
      unlockAndCheck();
    } else {
      logger.debug('Screen already unlocked, continuing.');
      cb();
    }
  }.bind(this));
};

androidCommon.getLog = function(logType, cb) {
    // Check if passed logType is supported
    if (!_.has(logTypesSupported, logType)) {
        return cb(null, {
            status: status.codes.UnknownError.code
            , value: "Unsupported log type '" + logType + "', supported types : " + JSON.stringify(logTypesSupported)
        });
    }
    var logs;
    // Check that current logType and instance is compatible
    if (logType == 'logcat') {
        try {
            logs = this.adb.getLogcatLogs();
        } catch (e) {
            return cb(e);
        }
    }
    // If logs captured sucessfully send response with data, else send error
    if (logs) {
        return cb(null, {
            status: status.codes.Success.code
            , value: logs
        });
    } else {
        return cb(null, {
            status: status.codes.UnknownError.code
            , value: "Incompatible logType for this device"
        });
    }
};

androidCommon.getLogTypes = function(cb) {
    return cb(null, {
        status: status.codes.Success.code
        , value: _.keys(logTypesSupported)
    });
};

androidCommon.getCurrentActivity = function(cb) {
  this.adb.getFocusedPackageAndActivity(function(err, curPackage, activity) {
    if (err) {
      return cb(null, {
        status: status.codes.UnknownError.code
        , value: err.message
      });
    }
    cb(null, {
      status: status.codes.Success.code
      , value: activity
    });
  });
};

module.exports = androidCommon;<|MERGE_RESOLUTION|>--- conflicted
+++ resolved
@@ -15,25 +15,6 @@
 var androidCommon = {};
 
 androidCommon.background = function(secs, cb) {
-<<<<<<< HEAD
-    this.adb.keyevent("3", function() {
-        cb(null, {
-            status: status.codes.Success.code
-            , value: null
-        });
-    });
-    setTimeout(function(){
-        var appName =   this.appActivity.replace(this.appPackage,this.appPackage + "/");
-        this.adb.shell("am start -n "+ appName, function(err, stdout) {
-            if (err) return cb(err);
-            if (stdout.indexOf("No such file") !== -1) {
-                return cb(new Error("remote apk did not exist"));
-            }
-            cb(null, stdout.trim());
-        });
-    }.bind(this),secs *1000) ;
-
-=======
   this.adb.getFocusedPackageAndActivity(function(err, pack, activity) {
     if(err) return cb(err);
 
@@ -51,7 +32,6 @@
       }.bind(this),secs *1000);
     }.bind(this));
   }.bind(this));
->>>>>>> 3da297de
 };
 
 androidCommon.prepareDevice = function(onReady) {
