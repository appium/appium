{
  "name": "appium",
<<<<<<< HEAD
  "version": "3.0.0-beta.0",
=======
  "version": "2.16.2",
>>>>>>> 0b1b1a47
  "description": "Automation for Apps.",
  "keywords": [
    "automation",
    "javascript",
    "selenium",
    "webdriver",
    "ios",
    "android",
    "firefoxos",
    "testing"
  ],
  "homepage": "https://appium.io",
  "bugs": {
    "url": "https://github.com/appium/appium/issues"
  },
  "repository": {
    "type": "git",
    "url": "https://github.com/appium/appium.git",
    "directory": "packages/appium"
  },
  "license": "Apache-2.0",
  "author": "https://github.com/appium",
  "types": "./build/lib/main.d.ts",
  "bin": {
    "appium": "index.js"
  },
  "directories": {
    "lib": "./lib"
  },
  "files": [
    "lib",
    "build",
    "index.js",
    "driver.*",
    "support.*",
    "plugin.*",
    "scripts/autoinstall-extensions.js",
    "types",
    "tsconfig.json",
    "!build/tsconfig.tsbuildinfo"
  ],
  "scripts": {
    "build:docs": "node docs/scripts/build-docs.js",
    "build:docs:preview": "cross-env APPIUM_DOCS_PREVIEW=1 npm run build:docs",
    "build:docs:cli": "node docs/scripts/gen-cli-args-docs.js",
    "build:docs:reference": "node docs/scripts/build-reference.js",
    "dev:docs": "npm run dev:docs:en",
    "dev:docs:en": "appium-docs build --serve --mkdocs-yml ./docs/mkdocs-en.yml",
    "dev:docs:ja": "appium-docs build --serve --mkdocs-yml ./docs/mkdocs-ja.yml",
    "dev:docs:zh": "appium-docs build --serve --mkdocs-yml ./docs/mkdocs-zh.yml",
    "install-docs-deps": "appium-docs init --no-mkdocs",
    "postinstall": "node ./scripts/autoinstall-extensions.js",
    "publish:docs": "cross-env APPIUM_DOCS_PUBLISH=1 npm run build:docs",
    "test": "npm run test:unit",
    "test:e2e": "mocha --timeout 1m --slow 30s \"./test/e2e/**/*.spec.js\"",
    "test:smoke": "cross-env APPIUM_HOME=./local_appium_home node ./index.js driver install uiautomator2 && cross-env APPIUM_HOME=./local_appium_home node ./index.js driver list",
    "test:unit": "mocha \"./test/unit/**/*.spec.js\""
  },
  "dependencies": {
    "@appium/base-driver": "^9.16.2",
    "@appium/base-plugin": "^2.3.3",
    "@appium/docutils": "^1.0.32",
    "@appium/logger": "^1.6.1",
    "@appium/schema": "^0.8.1",
    "@appium/support": "^6.0.6",
    "@appium/types": "^0.25.1",
    "@sidvind/better-ajv-errors": "3.0.1",
    "ajv": "8.17.1",
    "ajv-formats": "3.0.1",
    "argparse": "2.0.1",
    "async-lock": "1.4.1",
    "asyncbox": "3.0.0",
    "axios": "1.8.1",
    "bluebird": "3.7.2",
    "lilconfig": "3.1.3",
    "lodash": "4.17.21",
    "lru-cache": "10.4.3",
    "ora": "5.4.1",
    "package-changed": "3.0.0",
    "resolve-from": "5.0.0",
    "semver": "7.7.1",
    "source-map-support": "0.5.21",
    "teen_process": "2.3.1",
    "type-fest": "4.36.0",
    "winston": "3.17.0",
    "wrap-ansi": "7.0.0",
    "ws": "8.18.1",
    "yaml": "2.7.0"
  },
  "engines": {
    "node": "^20.9.0 || >=22.11.0",
    "npm": ">=10"
  },
  "publishConfig": {
    "access": "public",
    "tag": "beta"
  },
  "gitHead": "3fa73a1d1a95e3868fbceb005f8b1deb4ac53eaf"
}<|MERGE_RESOLUTION|>--- conflicted
+++ resolved
@@ -1,10 +1,6 @@
 {
   "name": "appium",
-<<<<<<< HEAD
   "version": "3.0.0-beta.0",
-=======
-  "version": "2.16.2",
->>>>>>> 0b1b1a47
   "description": "Automation for Apps.",
   "keywords": [
     "automation",
