--- conflicted
+++ resolved
@@ -41,11 +41,7 @@
     "bluebird": "3.7.2",
     "lodash": "4.17.21",
     "source-map-support": "0.5.21",
-<<<<<<< HEAD
-    "webdriverio": "9.12.7"
-=======
     "webdriverio": "9.14.0"
->>>>>>> 94a0e160
   },
   "peerDependencies": {
     "appium": "^2.0.0-beta.35 || ^3.0.0-beta.0"
