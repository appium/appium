--- conflicted
+++ resolved
@@ -1,10 +1,6 @@
 {
   "name": "appium",
-<<<<<<< HEAD
   "version": "3.0.0-beta.1",
-=======
-  "version": "2.18.0",
->>>>>>> 94a0e160
   "description": "Automation for Apps.",
   "keywords": [
     "automation",
@@ -64,13 +60,8 @@
     "test:unit": "mocha \"./test/unit/**/*.spec.js\""
   },
   "dependencies": {
-<<<<<<< HEAD
     "@appium/base-driver": "^10.0.0-beta.2",
     "@appium/base-plugin": "^3.0.0-beta.2",
-=======
-    "@appium/base-driver": "^9.17.0",
-    "@appium/base-plugin": "^2.3.6",
->>>>>>> 94a0e160
     "@appium/docutils": "^1.1.0",
     "@appium/logger": "^1.7.0",
     "@appium/schema": "^0.8.1",
@@ -92,21 +83,12 @@
     "resolve-from": "5.0.0",
     "semver": "7.7.2",
     "source-map-support": "0.5.21",
-<<<<<<< HEAD
-    "teen_process": "2.3.1",
-    "type-fest": "4.40.1",
-    "winston": "3.17.0",
-    "wrap-ansi": "7.0.0",
-    "ws": "8.18.1",
-    "yaml": "2.7.1"
-=======
     "teen_process": "2.3.2",
     "type-fest": "4.41.0",
     "winston": "3.17.0",
     "wrap-ansi": "7.0.0",
     "ws": "8.18.2",
     "yaml": "2.8.0"
->>>>>>> 94a0e160
   },
   "engines": {
     "node": "^20.9.0 || >=22.11.0",
