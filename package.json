{
  "name": "appium",
  "description": "Automation for Apps.",
  "tags": [
    "automation",
    "javascript",
    "selenium",
    "webdriver",
    "ios",
    "android",
    "firefoxos",
    "testing"
  ],
  "version": "2.0.0-beta.6",
  "author": "https://github.com/appium",
  "license": "Apache-2.0",
  "repository": {
    "type": "git",
    "url": "https://github.com/appium/appium.git"
  },
  "bugs": {
    "url": "https://github.com/appium/appium/issues"
  },
  "engines": {
    "node": ">=8",
    "npm": ">=6"
  },
  "main": "./build/lib/main.js",
  "bin": {
    "appium": "./build/lib/main.js"
  },
  "directories": {
    "lib": "./lib",
    "doc": "./docs"
  },
  "files": [
    "bin",
    "lib",
    "build/lib",
    "npm-shrinkwrap.json"
  ],
  "dependencies": {
    "@appium/base-plugin": "^1.0.0",
    "@babel/runtime": "^7.6.0",
<<<<<<< HEAD
    "appium-base-driver": "8.0.0-beta.0",
=======
    "appium-android-driver": "^4.20.0",
    "appium-base-driver": "^7.0.0",
    "appium-espresso-driver": "^1.0.0",
    "appium-fake-driver": "^1.x",
    "appium-flutter-driver": "^0",
    "appium-geckodriver": "^0.3.0",
    "appium-ios-driver": "4.x",
    "appium-mac-driver": "1.x",
    "appium-mac2-driver": "^0",
    "appium-safari-driver": "^2.1.0",
>>>>>>> 628dc1ae
    "appium-support": "2.x",
    "argparse": "^2.0.1",
    "async-lock": "^1.0.0",
    "asyncbox": "2.x",
    "axios": "^0.21.0",
    "bluebird": "3.x",
    "continuation-local-storage": "3.x",
    "find-root": "^1.1.0",
    "lodash": "^4.17.11",
    "longjohn": "^0.2.12",
    "npmlog": "4.x",
    "ora": "^4.0.4",
    "semver": "^7.0.0",
    "source-map-support": "0.x",
    "teen_process": "1.x",
    "winston": "3.x",
    "word-wrap": "^1.2.3",
    "yaml": "^1.7.2"
  },
  "scripts": {
    "clean": "rm -rf node_modules && rm -f package-lock.json && npm install",
    "prepare": "gulp prepublish",
    "prepublishOnly": "npm run prune-shrinkwrap && gulp fixShrinkwrap",
    "postpublish": "npm run restore-shrinkwrap",
    "prune-shrinkwrap": "!(test -e npm-shrinkwrap.json) || (npm ci --production --ignore-scripts && npm run backup-shrinkwrap && npm shrinkwrap && npm install --only=dev --no-shrinkwrap)",
    "restore-shrinkwrap": "!(test -e npm-shrinkwrap.json) || (mv npm-shrinkwrap-backup.json npm-shrinkwrap.json)",
    "backup-shrinkwrap": "mv npm-shrinkwrap.json npm-shrinkwrap-backup.json",
    "check-pruned-shrinkwrap": "node check-pruned-shrinkwrap.js",
    "test": "gulp once",
    "e2e-test": "gulp e2e-test",
    "watch": "gulp watch",
    "build": "gulp transpile",
    "mocha": "mocha",
    "precommit-msg": "echo 'Pre-commit checks...' && exit 0",
    "precommit-test": "REPORTER=dot gulp once",
    "lint": "gulp lint",
    "lint:fix": "gulp lint --fix",
    "coverage": "gulp coveralls",
    "generate-docs": "node ./build/commands-yml/parse.js",
    "zip": "zip -qr appium.zip .",
    "upload": "gulp github-upload",
    "zip-and-upload": "npm run zip && npm run upload"
  },
  "pre-commit": [
    "precommit-msg",
    "precommit-test"
  ],
  "devDependencies": {
    "@appium/fake-plugin": "^0.2.0",
    "appium-fake-driver": "^1.0.1",
    "appium-gulp-plugins": "^5.2.1",
    "chai": "4.x",
    "chai-as-promised": "7.x",
    "eslint-config-appium": "^4.0.1",
    "fancy-log": "^1.3.2",
    "gulp": "^4.0.0",
    "handlebars": "^4.2.0",
    "mocha": "^8.0.1",
    "pre-commit": "1.x",
    "sinon": "^9.0.0",
    "validate.js": "^0.13.0",
    "wd": "^1.10.0",
    "yaml-js": "^0.2.0"
  }
}<|MERGE_RESOLUTION|>--- conflicted
+++ resolved
@@ -42,20 +42,7 @@
   "dependencies": {
     "@appium/base-plugin": "^1.0.0",
     "@babel/runtime": "^7.6.0",
-<<<<<<< HEAD
     "appium-base-driver": "8.0.0-beta.0",
-=======
-    "appium-android-driver": "^4.20.0",
-    "appium-base-driver": "^7.0.0",
-    "appium-espresso-driver": "^1.0.0",
-    "appium-fake-driver": "^1.x",
-    "appium-flutter-driver": "^0",
-    "appium-geckodriver": "^0.3.0",
-    "appium-ios-driver": "4.x",
-    "appium-mac-driver": "1.x",
-    "appium-mac2-driver": "^0",
-    "appium-safari-driver": "^2.1.0",
->>>>>>> 628dc1ae
     "appium-support": "2.x",
     "argparse": "^2.0.1",
     "async-lock": "^1.0.0",
