{
  "name": "@appium/base-plugin",
<<<<<<< HEAD
  "version": "3.0.0-beta.0",
=======
  "version": "2.3.4",
>>>>>>> 65492d7f
  "description": "The base plugin used to create Appium 2.0 plugins",
  "keywords": [
    "automation",
    "javascript",
    "selenium",
    "webdriver",
    "ios",
    "android",
    "firefoxos",
    "testing"
  ],
  "homepage": "https://appium.io",
  "bugs": {
    "url": "https://github.com/appium/appium/issues"
  },
  "repository": {
    "type": "git",
    "url": "https://github.com/appium/appium.git",
    "directory": "packages/base-plugin"
  },
  "license": "Apache-2.0",
  "author": "https://github.com/appium",
  "types": "./build/lib/plugin.d.ts",
  "directories": {
    "lib": "./lib"
  },
  "files": [
    "lib",
    "build",
    "index.js",
    "tsconfig.json",
    "!build/tsconfig.tsbuildinfo"
  ],
  "scripts": {
    "test": "npm run test:unit",
    "test:smoke": "node ./index.js",
    "test:unit": "mocha \"./test/unit/**/*.spec.js\""
  },
  "dependencies": {
<<<<<<< HEAD
    "@appium/base-driver": "^10.0.0-beta.0",
    "@appium/support": "^6.0.6"
=======
    "@appium/base-driver": "^9.16.3",
    "@appium/support": "^6.0.7"
>>>>>>> 65492d7f
  },
  "engines": {
    "node": "^14.17.0 || ^16.13.0 || >=18.0.0",
    "npm": ">=8"
  },
  "publishConfig": {
    "access": "public",
    "tag": "beta"
  },
  "gitHead": "8480a85ce2fa466360e0fb1a7f66628331907f02",
  "tags": [
    "appium"
  ]
}<|MERGE_RESOLUTION|>--- conflicted
+++ resolved
@@ -1,10 +1,6 @@
 {
   "name": "@appium/base-plugin",
-<<<<<<< HEAD
   "version": "3.0.0-beta.0",
-=======
-  "version": "2.3.4",
->>>>>>> 65492d7f
   "description": "The base plugin used to create Appium 2.0 plugins",
   "keywords": [
     "automation",
@@ -44,13 +40,8 @@
     "test:unit": "mocha \"./test/unit/**/*.spec.js\""
   },
   "dependencies": {
-<<<<<<< HEAD
     "@appium/base-driver": "^10.0.0-beta.0",
-    "@appium/support": "^6.0.6"
-=======
-    "@appium/base-driver": "^9.16.3",
     "@appium/support": "^6.0.7"
->>>>>>> 65492d7f
   },
   "engines": {
     "node": "^14.17.0 || ^16.13.0 || >=18.0.0",
