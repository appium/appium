--- conflicted
+++ resolved
@@ -1,10 +1,6 @@
 {
   "name": "@appium/fake-plugin",
-<<<<<<< HEAD
-  "version": "3.2.6",
-=======
   "version": "3.2.7",
->>>>>>> c8fe4412
   "description": "A fake Appium 2.0 plugin",
   "keywords": [
     "automation",
@@ -43,13 +39,8 @@
     "test:unit": "mocha \"./test/unit/**/*.spec.js\""
   },
   "dependencies": {
-<<<<<<< HEAD
     "@appium/base-plugin": "^3.0.0-beta.0",
-    "@appium/support": "^6.1.0",
-=======
-    "@appium/base-plugin": "^2.3.7",
     "@appium/support": "^6.1.1",
->>>>>>> c8fe4412
     "bluebird": "3.7.2",
     "lodash": "4.17.21",
     "source-map-support": "0.5.21"
