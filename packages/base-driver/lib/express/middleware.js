--- conflicted
+++ resolved
@@ -61,13 +61,7 @@
 
   const sessionId = SESSION_ID_PATTERN.exec(req.url)?.[1];
   const sessionInfo = sessionId ? {sessionId, sessionSignature: calcSignature(sessionId)} : {};
-<<<<<<< HEAD
-  const isSensitiveHeaderValue = _.isArray(req.headers['x-appium-is-sensitive'])
-    ? _.first(req.headers['x-appium-is-sensitive'])
-    : req.headers['x-appium-is-sensitive'];
-=======
   const isSensitiveHeaderValue = fetchHeaderValue(req, 'x-appium-is-sensitive');
->>>>>>> 4445c540
 
   log.updateAsyncContext({
     requestId,
@@ -142,39 +136,8 @@
  */
 export function catch404Handler(req, res) {
   log.debug(`No route found for ${req.url}`);
-<<<<<<< HEAD
   const [status, body] = getResponseForW3CError(new errors.UnknownCommandError());
   res.status(status).json(body);
-=======
-  const error = errors.UnknownCommandError;
-  res.status(error.w3cStatus()).json(
-    patchWithSessionId(req, {
-      status: error.code(),
-      value: {
-        error: error.error(),
-        message:
-          'The requested resource could not be found, or a request was ' +
-          'received using an HTTP method that is not supported by the mapped ' +
-          'resource',
-        stacktrace: '',
-      },
-    })
-  );
-}
-
-const SESSION_ID_PATTERN = /\/session\/([^/]+)/;
-
-/**
- * @param {import('express').Request} req
- * @param {any} body
- * @returns {any}
- */
-function patchWithSessionId(req, body) {
-  const match = SESSION_ID_PATTERN.exec(req.url);
-  if (match) {
-    body.sessionId = match[1];
-  }
-  return body;
 }
 
 /**
@@ -186,5 +149,4 @@
   return _.isArray(req.headers[name])
     ? req.headers[name][0]
     : req.headers[name];
->>>>>>> 4445c540
 }