--- conflicted
+++ resolved
@@ -1,10 +1,6 @@
 {
   "name": "@appium/driver-test-support",
-<<<<<<< HEAD
-  "version": "0.7.9",
-=======
   "version": "0.8.0",
->>>>>>> c8fe4412
   "description": "Test utilities for Appium drivers",
   "keywords": [
     "automation",
@@ -45,11 +41,7 @@
   },
   "types": "./build/lib/index.d.ts",
   "dependencies": {
-<<<<<<< HEAD
-    "@appium/types": "^0.25.3",
-=======
     "@appium/types": "^0.26.0",
->>>>>>> c8fe4412
     "axios": "1.9.0",
     "bluebird": "3.7.2",
     "chai": "5.2.0",
