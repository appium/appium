/**
 * Validates an environment for building documentation; used by `validate` command
 *
 * @module
 */

import {fs, npm, util} from '@appium/support';
import chalk from 'chalk';
import _ from 'lodash';
import {EventEmitter} from 'node:events';
import {exec} from 'teen_process';
import {
<<<<<<< HEAD
=======
  DOCUTILS_PKG,
>>>>>>> 94a0e160
  MESSAGE_PYTHON_MISSING,
  NAME_BIN,
  NAME_ERR_ENOENT,
  NAME_MKDOCS,
  NAME_MKDOCS_YML,
  NAME_PIP,
  NAME_PYTHON,
  NAME_REQUIREMENTS_TXT,
  REQUIREMENTS_TXT_PATH,
} from './constants';
import {DocutilsError} from './error';
import {
  findMkDocsYml,
<<<<<<< HEAD
  isMkDocsInstalled,
  readMkDocsYml,
=======
  findPkgDir,
  isMkDocsInstalled,
  readJson5,
  readMkDocsYml,
  whichNpm,
>>>>>>> 94a0e160
  findPython,
} from './fs';
import {getLogger} from './logger';
import {MkDocsYml, PipPackage} from './model';

/**
 * Matches the Python version string from `python --version`
 */
const PYTHON_VER_STR = 'Python 3.';

/**
 * Matches the MkDocs version string from `mkdocs --version`
 */
const MKDOCS_VERSION_REGEX = /\s+version\s+(\d+\.\d+\.\S+)/;

const log = getLogger('validate');

/**
 * The "kinds" of validation which were requested to be performed
 */
export type ValidationKind = typeof NAME_PYTHON | typeof NAME_MKDOCS;

/**
 * This class is designed to run _all_ validation checks (as requested by the user), and emit events for
 * each failure encountered.
 *
 * Whenever a method _rejects or throws_, this is considered an "unexpected" error, and the validation
 * will abort.
 *
 * @todo Use [`strict-event-emitter-types`](https://npm.im/strict-event-emitter-types)
 */
export class DocutilsValidator extends EventEmitter {
  /**
   * Current working directory. Defaults to `process.cwd()`
   * @todo This cannot yet be overridden by user
   */
  protected readonly cwd: string;

  /**
   * Path to `python` executable.
   */
  protected readonly pythonPath?: string;

  /**
   * List of validations to perform
   */
  protected readonly validations = new Set<ValidationKind>();

  /**
   * Mapping of error messages to errors.
   *
   * Used to prevent duplicate emission of errors and track error count; if non-empty, the validation
   * process should be considered to have failed.
   *
   * Reset after {@linkcode DocutilsValidator.validate validate} completes.
   */
  protected emittedErrors = new Map<string, DocutilsError>();

  /**
   * Path to `mkdocs.yml`.  If not provided, will be lazily resolved.
   */
  protected mkDocsYmlPath?: string;

  /**
   * Emitted when validation begins with a list of validation kinds to be performed
   * @event
   */
  public static readonly BEGIN = 'begin';

  /**
   * Emitted when validation ends with an error count
   * @event
   */
  public static readonly END = 'end';

  /**
   * Emitted when a validation fails, with the associated {@linkcode DocutilsError}
   * @event
   */
  public static readonly FAILURE = 'fail';

  /**
   * Emitted when a validation succeeds
   * @event
   */
  public static readonly SUCCESS = 'ok';

  private requirementsTxt: PipPackage[] | undefined;

  /**
   * Creates a listener to track errors emitted
   */
  constructor(opts: DocutilsValidatorOpts = {}) {
    super();

    this.pythonPath = opts.pythonPath;
    this.cwd = opts.cwd ?? process.cwd();
    this.mkDocsYmlPath = opts.mkdocsYml;

    if (opts.python) {
      this.validations.add(NAME_PYTHON);
    }
    if (opts.mkdocs) {
      this.validations.add(NAME_MKDOCS);
    }

    // this just tracks the emitted errors
    this.on(DocutilsValidator.FAILURE, (err: DocutilsError) => {
      this.emittedErrors.set(err.message, err);
    });
  }

  /**
   * Runs the configured validations, then resets internal state upon completion or rejection.
   */
  public async validate() {
    try {
      this.emit(DocutilsValidator.BEGIN, [...this.validations]);

      if (this.validations.has(NAME_PYTHON)) {
        await this.validatePythonVersion();
        await this.validatePythonDeps();
      }

      if (this.validations.has(NAME_MKDOCS)) {
        await this.validateMkDocs();
        await this.validateMkDocsConfig();
      }

      this.emit(DocutilsValidator.END, this.emittedErrors.size);
    } finally {
      this.reset();
    }
  }

  /**
   * If a thing like `err` has not already been emitted, emit
   * {@linkcode DocutilsValidator.FAILURE}.
   * @param err A validation error
   * @returns
   */
  protected fail(err: DocutilsError | string) {
    const dErr = _.isString(err) ? new DocutilsError(err) : err;
    if (!this.emittedErrors.has(dErr.message)) {
      this.emit(DocutilsValidator.FAILURE, dErr);
    }
  }

  /**
   * Emits a {@linkcode DocutilsValidator.SUCCESS} event
   * @param message Success message
   */
  protected ok(message: string) {
    this.emit(DocutilsValidator.SUCCESS, message);
  }

  /**
   * Parses a `requirements.txt` file and returns an array of packages
   *
   * Caches the result.
   * @returns List of package data w/ name and version
   */
  protected async parseRequirementsTxt(): Promise<PipPackage[]> {
    if (this.requirementsTxt) {
      return this.requirementsTxt;
    }

    const requiredPackages: PipPackage[] = [];

    try {
      let requirementsTxt = await fs.readFile(REQUIREMENTS_TXT_PATH, 'utf8');
      requirementsTxt = requirementsTxt.trim();
      log.debug('Raw %s: %s', NAME_REQUIREMENTS_TXT, requirementsTxt);
      for (const line of requirementsTxt.split(/\r?\n/)) {
        const [name, version] = line.trim().split('==');
        requiredPackages.push({name, version});
      }
      log.debug('Parsed %s: %O', NAME_REQUIREMENTS_TXT, requiredPackages);
    } catch {
      throw new DocutilsError(`Could not find ${REQUIREMENTS_TXT_PATH}. This is a bug`);
    }

    return (this.requirementsTxt = requiredPackages);
  }

  /**
   * Resets the cache of emitted errors
   */
  protected reset() {
    this.emittedErrors.clear();
  }

  /**
   * Validates that the correct version of `mkdocs` is installed
   */
  protected async validateMkDocs() {
    log.debug(`Validating MkDocs version`);

    const pythonPath = this.pythonPath ?? (await findPython());
    if (!pythonPath) {
      return this.fail(MESSAGE_PYTHON_MISSING);
    }

    const mkdocsInstalled = await isMkDocsInstalled();
    if (!mkdocsInstalled) {
      return this.fail(`Could not find MkDocs executable; please run "${NAME_BIN} init"`);
    }

    let rawMkDocsVersion: string | undefined;
    try {
      ({stdout: rawMkDocsVersion} = await exec(pythonPath, ['-m', NAME_MKDOCS, '--version']));
    } catch (err) {
      return this.fail(`Failed to get MkDocs version: ${err}`);
    }
    const match = rawMkDocsVersion.match(MKDOCS_VERSION_REGEX);
    if (!match) {
      return this.fail(`Could not parse MkDocs version. Output was ${rawMkDocsVersion}`);
    }
    const version = match[1];
    const reqs = await this.parseRequirementsTxt();
    const mkDocsPipPkg = _.find(reqs, {name: NAME_MKDOCS});
    if (!mkDocsPipPkg) {
      throw new DocutilsError(
        `No ${NAME_MKDOCS} package in ${REQUIREMENTS_TXT_PATH}. This is a bug`,
      );
    }
    const {version: mkDocsReqdVersion} = mkDocsPipPkg;
    if (version !== mkDocsReqdVersion) {
      return this.fail(`MkDocs v${version} is installed, but v${mkDocsReqdVersion} is required`);
    }

    this.ok('MkDocs install OK');
  }

  /**
   * Validates (sort of) an `mkdocs.yml` config file.
   *
   * It checks if the file exists, if it can be parsed as YAML, and if it has a `site_name` property.
   */
  protected async validateMkDocsConfig() {
    log.debug(`Validating ${NAME_MKDOCS_YML}`);

    const mkDocsYmlPath = this.mkDocsYmlPath ?? (await findMkDocsYml(this.cwd));
    if (!mkDocsYmlPath) {
      return this.fail(
        `Could not find ${NAME_MKDOCS_YML} from ${this.cwd}; please run "${NAME_BIN} init"`,
      );
    }

    let mkDocsYml: MkDocsYml;
    try {
      mkDocsYml = await readMkDocsYml(mkDocsYmlPath);
    } catch (e) {
      const err = e as NodeJS.ErrnoException;
      if (err.code === NAME_ERR_ENOENT) {
        return this.fail(
          `Could not find ${NAME_MKDOCS_YML} at ${mkDocsYmlPath}. Use --mkdocs-yml to specify a different path.`,
        );
      }
      return this.fail(`Could not parse ${mkDocsYmlPath}: ${err}`);
    }

    if (!mkDocsYml.site_name) {
      return this.fail(`Could not find required property "site_name" in ${mkDocsYmlPath}`);
    }

    this.ok(`MkDocs config at ${mkDocsYmlPath} OK`);
  }

  /**
<<<<<<< HEAD
=======
   * Validates that the version of `npm` matches what's described in this package's `engines` field.
   *
   * This is required because other validators need `npm exec` to work, which is only available in npm 7+.
   */
  protected async validateNpmVersion() {
    log.debug(`Validating ${NAME_NPM} version`);

    const npmEngineRange = DOCUTILS_PKG.engines?.npm;
    if (!npmEngineRange) {
      throw new DocutilsError(`Could not find property 'engines.npm' in ${NAME_PACKAGE_JSON}. This is a bug`);
    }

    const npmPath = this.npmPath ?? (await whichNpm());
    if (!npmPath) {
      throw new DocutilsError(`Could not find ${NAME_NPM} in PATH. That seems weird, doesn't it?`);
    }

    try {
      const {stdout: npmVersion} = await npm.exec('-v', [], {cwd: this.cwd});
      if (!satisfies(npmVersion.trim(), npmEngineRange)) {
        return this.fail(`${NAME_NPM} v${npmVersion} is installed, but ${npmEngineRange} is required`);
      }
    } catch {
      return this.fail(`Could not retrieve ${NAME_NPM} version`);
    }
    this.ok(`${NAME_NPM} version OK`);
  }

  /**
>>>>>>> 94a0e160
   * Asserts that the dependencies as listed in `requirements.txt` are installed.
   *
   * @privateRemarks This lists all installed packages with `pip` and then compares them to the
   * contents of our `requirements.txt`. Versions _must_ match exactly.
   */
  protected async validatePythonDeps() {
    log.debug(`Validating required ${NAME_PYTHON} package versions`);

    const pythonPath = this.pythonPath ?? (await findPython());
    if (!pythonPath) {
      return this.fail(MESSAGE_PYTHON_MISSING);
    }

    let pipListOutput: string;
    try {
      ({stdout: pipListOutput} = await exec(pythonPath, [
        '-m',
        NAME_PIP,
        'list',
        '--format',
        'json',
      ]));
    } catch {
      return this.fail(
        `Could not find ${NAME_PIP} installation for Python at ${pythonPath}. Is it installed?`
      );
    }

    let installedPkgs: PipPackage[];
    try {
      installedPkgs = JSON.parse(pipListOutput) as PipPackage[];
    } catch {
      return this.fail(`Could not parse output of "${NAME_PIP} list" as JSON: ${pipListOutput}`);
    }

    const pkgsByName = _.mapValues(_.keyBy(installedPkgs, 'name'), 'version');
    log.debug('Installed Python packages: %O', pkgsByName);

    const requiredPackages = await this.parseRequirementsTxt();
    const missingPackages: PipPackage[] = [];
    const invalidVersionPackages: [expected: PipPackage, actual: PipPackage][] = [];
    for (const reqdPkg of requiredPackages) {
      const version = pkgsByName[reqdPkg.name];
      if (!version) {
        missingPackages.push(reqdPkg);
      } else if (version !== reqdPkg.version) {
        invalidVersionPackages.push([reqdPkg, {name: reqdPkg.name, version}]);
      }
    }

    const msgParts = [];
    if (missingPackages.length) {
      msgParts.push(
        `The following required ${util.pluralize(
          'package',
          missingPackages.length,
        )} could not be found:\n${missingPackages
          .map((p) => chalk`- {yellow ${p.name}} @ {yellow ${p.version}}`)
          .join('\n')}`,
      );
    }
    if (invalidVersionPackages.length) {
      msgParts.push(
        `The following required ${util.pluralize(
          'package',
          invalidVersionPackages.length,
        )} are installed, but at the wrong version:\n${invalidVersionPackages
          .map(
            ([expected, actual]) =>
              chalk`- {yellow ${expected.name}} @ {yellow ${expected.version}} (found {red ${actual.version}})`,
          )
          .join('\n')}`,
      );
    }
    if (msgParts.length) {
      return this.fail(`Required Python dependency validation failed:\n\n${msgParts.join('\n\n')}`);
    }

    this.ok('Python dependencies OK');
  }

  /**
   * Asserts that the Python version is 3.x
   */
  protected async validatePythonVersion() {
    log.debug(`Validating ${NAME_PYTHON} version`);

    const pythonPath = this.pythonPath ?? (await findPython());
    if (!pythonPath) {
      return this.fail(MESSAGE_PYTHON_MISSING);
    }

    try {
      const {stdout} = await exec(pythonPath, ['--version']);
      if (!stdout.includes(PYTHON_VER_STR)) {
        return this.fail(`Could not find Python 3.x in PATH; found ${stdout}`);
      }
    } catch {
      return this.fail(`Could not retrieve Python version`);
    }
    this.ok('Python version OK');
  }
<<<<<<< HEAD
=======

  /**
   * Asserts that TypeScript is installed, runnable, and the correct version.
   */
  protected async validateTypeScript() {
    log.debug(`Validating ${NAME_TYPESCRIPT} version`);

    const pkgDir = await this.findPkgDir();
    if (!pkgDir) {
      return this.fail(`Could not find ${NAME_PACKAGE_JSON} in ${this.cwd}`);
    }

    const npmPath = this.npmPath ?? (await whichNpm());
    if (!npmPath) {
      throw new DocutilsError(`Could not find ${NAME_NPM} in PATH. That seems weird, doesn't it?`);
    }

    let typeScriptVersion: string;
    let rawTypeScriptVersion: string;
    try {
      ({stdout: rawTypeScriptVersion} = await npm.exec('exec', ['tsc', '--', '--version'], {
        cwd: pkgDir,
      }));
    } catch {
      return this.fail(`Could not find TypeScript compiler ("tsc") from ${pkgDir}`);
    }

    const match = rawTypeScriptVersion.match(TYPESCRIPT_VERSION_REGEX);
    if (match) {
      typeScriptVersion = match[1];
    } else {
      return this.fail(
        `Could not parse TypeScript version from "tsc --version"; output was:\n ${rawTypeScriptVersion}`,
      );
    }

    const reqdTypeScriptVersion = DOCUTILS_PKG.dependencies?.typescript;
    if (!reqdTypeScriptVersion) {
      throw new DocutilsError(
        `Could not find ${NAME_TYPESCRIPT} dependency in ${NAME_PACKAGE_JSON}. This is a bug`,
      );
    }

    if (!satisfies(typeScriptVersion, reqdTypeScriptVersion)) {
      return this.fail(
        `TypeScript v${typeScriptVersion} is installed, but v${reqdTypeScriptVersion} is required`,
      );
    }
    this.ok('TypeScript install OK');
  }

  /**
   * Validates a `tsconfig.json` file
   */
  protected async validateTypeScriptConfig() {
    log.debug(`Validating ${NAME_TSCONFIG_JSON}`);

    const pkgDir = await this.findPkgDir();
    if (!pkgDir) {
      return this.fail(`Could not find ${NAME_PACKAGE_JSON} in ${this.cwd}`);
    }

    const tsconfigJsonPath = this.tsconfigJsonPath ?? path.join(pkgDir, NAME_TSCONFIG_JSON);
    const relTsconfigJsonPath = relative(this.cwd, tsconfigJsonPath);
    try {
      await readJson5(tsconfigJsonPath);
    } catch (e) {
      if (e instanceof SyntaxError) {
        return this.fail(`Could not parse ${NAME_TSCONFIG_JSON} at ${relTsconfigJsonPath}: ${e}`);
      }
      return this.fail(
        `Could not find ${NAME_TSCONFIG_JSON} at ${relTsconfigJsonPath}; please run "${NAME_BIN} init"`,
      );
    }

    this.ok('TypeScript config OK');
  }
>>>>>>> 94a0e160
}

/**
 * Options for {@linkcode DocutilsValidator} constructor
 */

export interface DocutilsValidatorOpts {
  /**
   * Current working directory
   */
  cwd?: string;
  /**
   * Path to `mkdocs.yml`
   */
  mkdocsYml?: string;
  /**
   * If `true`, run Python validation
   */
  python?: boolean;
  /**
   * Path to `python` executable
   */
  pythonPath?: string;
  /**
   * If `true`, run MkDocs validation
   */
  mkdocs?: boolean;
}<|MERGE_RESOLUTION|>--- conflicted
+++ resolved
@@ -4,16 +4,12 @@
  * @module
  */
 
-import {fs, npm, util} from '@appium/support';
+import {fs, util} from '@appium/support';
 import chalk from 'chalk';
 import _ from 'lodash';
 import {EventEmitter} from 'node:events';
 import {exec} from 'teen_process';
 import {
-<<<<<<< HEAD
-=======
-  DOCUTILS_PKG,
->>>>>>> 94a0e160
   MESSAGE_PYTHON_MISSING,
   NAME_BIN,
   NAME_ERR_ENOENT,
@@ -27,16 +23,8 @@
 import {DocutilsError} from './error';
 import {
   findMkDocsYml,
-<<<<<<< HEAD
   isMkDocsInstalled,
   readMkDocsYml,
-=======
-  findPkgDir,
-  isMkDocsInstalled,
-  readJson5,
-  readMkDocsYml,
-  whichNpm,
->>>>>>> 94a0e160
   findPython,
 } from './fs';
 import {getLogger} from './logger';
@@ -307,38 +295,6 @@
   }
 
   /**
-<<<<<<< HEAD
-=======
-   * Validates that the version of `npm` matches what's described in this package's `engines` field.
-   *
-   * This is required because other validators need `npm exec` to work, which is only available in npm 7+.
-   */
-  protected async validateNpmVersion() {
-    log.debug(`Validating ${NAME_NPM} version`);
-
-    const npmEngineRange = DOCUTILS_PKG.engines?.npm;
-    if (!npmEngineRange) {
-      throw new DocutilsError(`Could not find property 'engines.npm' in ${NAME_PACKAGE_JSON}. This is a bug`);
-    }
-
-    const npmPath = this.npmPath ?? (await whichNpm());
-    if (!npmPath) {
-      throw new DocutilsError(`Could not find ${NAME_NPM} in PATH. That seems weird, doesn't it?`);
-    }
-
-    try {
-      const {stdout: npmVersion} = await npm.exec('-v', [], {cwd: this.cwd});
-      if (!satisfies(npmVersion.trim(), npmEngineRange)) {
-        return this.fail(`${NAME_NPM} v${npmVersion} is installed, but ${npmEngineRange} is required`);
-      }
-    } catch {
-      return this.fail(`Could not retrieve ${NAME_NPM} version`);
-    }
-    this.ok(`${NAME_NPM} version OK`);
-  }
-
-  /**
->>>>>>> 94a0e160
    * Asserts that the dependencies as listed in `requirements.txt` are installed.
    *
    * @privateRemarks This lists all installed packages with `pip` and then compares them to the
@@ -441,86 +397,6 @@
     }
     this.ok('Python version OK');
   }
-<<<<<<< HEAD
-=======
-
-  /**
-   * Asserts that TypeScript is installed, runnable, and the correct version.
-   */
-  protected async validateTypeScript() {
-    log.debug(`Validating ${NAME_TYPESCRIPT} version`);
-
-    const pkgDir = await this.findPkgDir();
-    if (!pkgDir) {
-      return this.fail(`Could not find ${NAME_PACKAGE_JSON} in ${this.cwd}`);
-    }
-
-    const npmPath = this.npmPath ?? (await whichNpm());
-    if (!npmPath) {
-      throw new DocutilsError(`Could not find ${NAME_NPM} in PATH. That seems weird, doesn't it?`);
-    }
-
-    let typeScriptVersion: string;
-    let rawTypeScriptVersion: string;
-    try {
-      ({stdout: rawTypeScriptVersion} = await npm.exec('exec', ['tsc', '--', '--version'], {
-        cwd: pkgDir,
-      }));
-    } catch {
-      return this.fail(`Could not find TypeScript compiler ("tsc") from ${pkgDir}`);
-    }
-
-    const match = rawTypeScriptVersion.match(TYPESCRIPT_VERSION_REGEX);
-    if (match) {
-      typeScriptVersion = match[1];
-    } else {
-      return this.fail(
-        `Could not parse TypeScript version from "tsc --version"; output was:\n ${rawTypeScriptVersion}`,
-      );
-    }
-
-    const reqdTypeScriptVersion = DOCUTILS_PKG.dependencies?.typescript;
-    if (!reqdTypeScriptVersion) {
-      throw new DocutilsError(
-        `Could not find ${NAME_TYPESCRIPT} dependency in ${NAME_PACKAGE_JSON}. This is a bug`,
-      );
-    }
-
-    if (!satisfies(typeScriptVersion, reqdTypeScriptVersion)) {
-      return this.fail(
-        `TypeScript v${typeScriptVersion} is installed, but v${reqdTypeScriptVersion} is required`,
-      );
-    }
-    this.ok('TypeScript install OK');
-  }
-
-  /**
-   * Validates a `tsconfig.json` file
-   */
-  protected async validateTypeScriptConfig() {
-    log.debug(`Validating ${NAME_TSCONFIG_JSON}`);
-
-    const pkgDir = await this.findPkgDir();
-    if (!pkgDir) {
-      return this.fail(`Could not find ${NAME_PACKAGE_JSON} in ${this.cwd}`);
-    }
-
-    const tsconfigJsonPath = this.tsconfigJsonPath ?? path.join(pkgDir, NAME_TSCONFIG_JSON);
-    const relTsconfigJsonPath = relative(this.cwd, tsconfigJsonPath);
-    try {
-      await readJson5(tsconfigJsonPath);
-    } catch (e) {
-      if (e instanceof SyntaxError) {
-        return this.fail(`Could not parse ${NAME_TSCONFIG_JSON} at ${relTsconfigJsonPath}: ${e}`);
-      }
-      return this.fail(
-        `Could not find ${NAME_TSCONFIG_JSON} at ${relTsconfigJsonPath}; please run "${NAME_BIN} init"`,
-      );
-    }
-
-    this.ok('TypeScript config OK');
-  }
->>>>>>> 94a0e160
 }
 
 /**
