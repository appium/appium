## Appium Platform Support

Appium supports a variety of platforms and testing modalities (native,
hybrid, web, real devices, simulators, etc...). This document is designed to
make explicit the level of support and requirements for each of these.

### iOS Support

iOS automation is supported with two drivers:

* The [XCUITest Driver](/docs/en/drivers/ios-xcuitest.md)
* The (deprecated) [UIAutomation Driver](/docs/en/drivers/ios-uiautomation.md)

Please refer to these driver docs for setup instructions.

<<<<<<< HEAD
* Versions: 12.2 and up (as a rule, Appium supports the latest two iOS versions)
=======
* Versions: 10.0 and up (as a rule, Appium supports the latest two iOS versions)
>>>>>>> e11868ea
* Devices: Simulator and real device for iPhone, iPad and tvOS
* Native app support: Yes, with debug version of .app (simulator),
  or correctly-signed .ipa (real devices). Underlying support is provided by
  Apple's [XCUITest](https://developer.apple.com/reference/xctest) (or [UIAutomation](https://web.archive.org/web/20160904214108/https://developer.apple.com/library/ios/documentation/DeveloperTools/Reference/UIAutomationRef/) for older versions)
  framework.
* Mobile web support: Yes, via automation of mobile Safari. For real devices,
  `ios-webkit-remote-debugger` is required, and automation of native aspects of
  the Safari interface is not possible. See the [mobile web doc](/docs/en/writing-running-appium/web/mobile-web.md) for instructions.
* Hybrid support: Yes. For real devices, ios-webkit-remote-debugger is
  required. See the [hybrid doc](/docs/en/writing-running-appium/web/hybrid.md) for instructions.
* Support for automating multiple apps in one session: No
* Support for automating multiple devices simultaneously: No
* Support for automating vendor-provided or third-party apps: Only
  vendor-provided apps (Preferences, Maps, etc...), and only on the simulator. For iOS 10+, you can automate the home screen as well.
* Support for automating custom, non-standard UI controls: Minimal. You need to
  set accessibility information on the control which enables some basic
  automation.

### Android Support

Android automation is supported with two drivers:

* The [UiAutomator2 Driver](/docs/en/drivers/android-uiautomator2.md)
* The (deprecated) [UiAutomator Driver](/docs/en/drivers/android-uiautomator.md)

Please refer to these driver docs for setup instructions.

* Versions: 4.3 and up
  * Versions 4.3 and up are supported via Appium's [UiAutomator and UiAutomator2](http://developer.android.com/tools/testing-support-library/index.html#UIAutomator)
      libraries. UiAutomator is the default driver.
* Devices: Android emulators and real Android devices
* Native app support: Yes
* Mobile web support: Yes. Automation
  is effected using a bundled [Chromedriver](http://chromedriver.chromium.org)
  server as a proxy. With 4.3, automation works on official Chrome
  browser or Chromium only. With 4.4+, automation also works on the built-in
  "Browser" app. Chrome/Chromium/Browser must already be installed on the
  device under test. See the [mobile web doc](/docs/en/writing-running-appium/web/mobile-web.md) for instructions.
* Hybrid support: Yes. See the [hybrid doc](/docs/en/writing-running-appium/web/hybrid.md) for instructions.
  * With default Appium automation backend: versions 4.4 and up
* Support for automating multiple apps in one session: Yes
* Support for automating multiple devices simultaneously: Yes,
  though Appium must be started using different ports for the server
   parameters `--port`, `--bootstrap-port` and/or
  `--chromedriver-port`. See the [server args doc](/docs/en/writing-running-appium/server-args.md) for more
  information on these parameters.
* Support for automating vendor-provided or third-party apps: Yes
* Support for automating custom, non-standard UI controls: No

### Windows Desktop Support

See the [Windows Driver](/docs/en/drivers/windows.md) doc for details<|MERGE_RESOLUTION|>--- conflicted
+++ resolved
@@ -13,11 +13,7 @@
 
 Please refer to these driver docs for setup instructions.
 
-<<<<<<< HEAD
-* Versions: 12.2 and up (as a rule, Appium supports the latest two iOS versions)
-=======
 * Versions: 10.0 and up (as a rule, Appium supports the latest two iOS versions)
->>>>>>> e11868ea
 * Devices: Simulator and real device for iPhone, iPad and tvOS
 * Native app support: Yes, with debug version of .app (simulator),
   or correctly-signed .ipa (real devices). Underlying support is provided by
