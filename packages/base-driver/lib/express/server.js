import _ from 'lodash';
import path from 'path';
import express from 'express';
import http from 'http';
import favicon from 'serve-favicon';
import bodyParser from 'body-parser';
import methodOverride from 'method-override';
import log from './logger';
import {startLogFormatter, endLogFormatter} from './express-logging';
import {
  allowCrossDomain,
  fixPythonContentType,
  defaultToJSONContentType,
  catchAllHandler,
  allowCrossDomainAsyncExecute,
  handleIdempotency,
  handleUpgrade,
  catch404Handler,
  handleLogContext,
} from './middleware';
import {guineaPig, guineaPigScrollable, guineaPigAppBanner, welcome, STATIC_DIR} from './static';
import {produceError, produceCrash} from './crash';
import {
  addWebSocketHandler,
  removeWebSocketHandler,
  removeAllWebSocketHandlers,
  getWebSocketHandlers,
} from './websocket';
import B from 'bluebird';
import {DEFAULT_BASE_PATH} from '../constants';
import {fs, timing} from '@appium/support';

const KEEP_ALIVE_TIMEOUT_MS = 10 * 60 * 1000; // 10 minutes
const SERVER_CLOSE_TIMEOUT_MS = 5000;

/**
 *
 * @param {import('express').Express} app
 * @param {Partial<import('@appium/types').ServerArgs>} [cliArgs]
 * @returns {Promise<http.Server>}
 */
async function createServer (app, cliArgs) {
  const {sslCertificatePath, sslKeyPath} = cliArgs ?? {};
  if (!sslCertificatePath && !sslKeyPath) {
    return http.createServer(app);
  }
  if (!sslCertificatePath || !sslKeyPath) {
    throw new Error(`Both certificate path and key path must be provided to enable TLS`);
  }

  const certKey = [sslCertificatePath, sslKeyPath];
  const zipped = _.zip(
    await B.all(certKey.map((p) => fs.exists(p))),
    ['certificate', 'key'],
    certKey,
  );
  for (const [exists, desc, p] of zipped) {
    if (!exists) {
      throw new Error(`The provided SSL ${desc} at '${p}' does not exist or is not accessible`);
    }
  }
  const [cert, key] = await B.all(certKey.map((p) => fs.readFile(p, 'utf8')));
  log.debug('Enabling TLS/SPDY on the server using the provided certificate');
  // eslint-disable-next-line @typescript-eslint/no-var-requires
  return require('spdy').createServer({
    cert,
    key,
    spdy: {
      plain: false,
      ssl: true,
    }
  }, app);
}

/**
 *
 * @param {ServerOpts} opts
 * @returns {Promise<AppiumServer>}
 */
async function server(opts) {
  const {
    routeConfiguringFunction,
    port,
    hostname,
    cliArgs = {},
    allowCors = true,
    basePath = DEFAULT_BASE_PATH,
    extraMethodMap = {},
    serverUpdaters = [],
    keepAliveTimeout = KEEP_ALIVE_TIMEOUT_MS,
  } = opts;

  const app = express();
  const httpServer = await createServer(app, cliArgs);

  return await new B(async (resolve, reject) => {
    // we put an async function as the promise constructor because we want some things to happen in
    // serial (application of plugin updates, for example). But we still need to use a promise here
    // because some elements of server start failure only happen in httpServer listeners. So the
    // way we resolve it is to use an async function here but to wrap all the inner logic in
    // try/catch so any errors can be passed to reject.
    try {
      const appiumServer = configureHttp({
        httpServer,
        reject,
        keepAliveTimeout,
      });
      configureServer({
        app,
        addRoutes: routeConfiguringFunction,
        allowCors,
        basePath,
        extraMethodMap,
        webSocketsMapping: appiumServer.webSocketsMapping,
      });
      // allow extensions to update the app and http server objects
      for (const updater of serverUpdaters) {
        await updater(app, appiumServer, cliArgs);
      }

      // once all configurations and updaters have been applied, make sure to set up a catchall
      // handler so that anything unknown 404s. But do this after everything else since we don't
      // want to block extensions' ability to add routes if they want.
      app.all('*', catch404Handler);

      await startServer({httpServer, hostname, port, keepAliveTimeout});

      resolve(appiumServer);
    } catch (err) {
      reject(err);
    }
  });
}

/**
 * Sets up some Express middleware and stuff
 * @param {ConfigureServerOpts} opts
 */
function configureServer({
  app,
  addRoutes,
  allowCors = true,
  basePath = DEFAULT_BASE_PATH,
  extraMethodMap = {},
  webSocketsMapping = {},
}) {
  basePath = normalizeBasePath(basePath);

  app.use(endLogFormatter);
  app.use(handleLogContext);

  // set up static assets
  app.use(favicon(path.resolve(STATIC_DIR, 'favicon.ico')));
  app.use(express.static(STATIC_DIR));

  // crash routes, for testing
  app.use(`${basePath}/produce_error`, produceError);
  app.use(`${basePath}/crash`, produceCrash);

  app.use(handleUpgrade(webSocketsMapping));
  if (allowCors) {
    app.use(allowCrossDomain);
  } else {
    app.use(allowCrossDomainAsyncExecute(basePath));
  }
  app.use(handleIdempotency);
  app.use(fixPythonContentType(basePath));
  app.use(defaultToJSONContentType);
  app.use(bodyParser.urlencoded({extended: true}));
  app.use(methodOverride());
  app.use(catchAllHandler);

  // make sure appium never fails because of a file size upload limit
  app.use(bodyParser.json({limit: '1gb'}));

  // set up start logging (which depends on bodyParser doing its thing)
  app.use(startLogFormatter);

  addRoutes(app, {basePath, extraMethodMap});

  // dynamic routes for testing, etc.
  app.all('/welcome', welcome);
  app.all('/test/guinea-pig', guineaPig);
  app.all('/test/guinea-pig-scrollable', guineaPigScrollable);
  app.all('/test/guinea-pig-app-banner', guineaPigAppBanner);
}

/**
 * Monkeypatches the `http.Server` instance and returns a {@linkcode AppiumServer}.
 * This function _mutates_ the `httpServer` parameter.
 * @param {ConfigureHttpOpts} opts
 * @returns {AppiumServer}
 */
function configureHttp({httpServer, reject, keepAliveTimeout}) {
  /**
   * @type {AppiumServer}
   */
  const appiumServer = /** @type {any} */ (httpServer);
  appiumServer.webSocketsMapping = {};
  appiumServer.addWebSocketHandler = addWebSocketHandler;
  appiumServer.removeWebSocketHandler = removeWebSocketHandler;
  appiumServer.removeAllWebSocketHandlers = removeAllWebSocketHandlers;
  appiumServer.getWebSocketHandlers = getWebSocketHandlers;

  // http.Server.close() only stops new connections, but we need to wait until
  // all connections are closed and the `close` event is emitted
  const originalClose = appiumServer.close.bind(appiumServer);
  appiumServer.close = async () =>
    await new B((_resolve, _reject) => {
      log.info('Closing Appium HTTP server');
      const timer = new timing.Timer().start();
      const onTimeout = setTimeout(() => {
        log.info(
          `Not all active connections have been closed within ` +
          `${timer.getDuration().asMilliSeconds.toFixed(0)}ms. Exiting anyway.`
        );
<<<<<<< HEAD
        process.exit(0);
=======
        process.exit(process.exitCode ?? 0);
>>>>>>> 1fa8c547
      }, SERVER_CLOSE_TIMEOUT_MS);
      httpServer.once('close', () => {
        log.info(
          `Appium HTTP server has been succesfully closed after ` +
          `${timer.getDuration().asMilliSeconds.toFixed(0)}ms`
        );
        clearTimeout(onTimeout);
        _resolve();
      });
      originalClose((/** @type {Error|undefined} */ err) => {
        if (err) {
          _reject(err);
        }
      });
    });

  appiumServer.once(
    'error',
    /** @param {NodeJS.ErrnoException} err */ (err) => {
      if (err.code === 'EADDRNOTAVAIL') {
        log.error(
          'Could not start REST http interface listener. ' + 'Requested address is not available.'
        );
      } else {
        log.error(
          'Could not start REST http interface listener. The requested ' +
            'port may already be in use. Please make sure there is no ' +
            'other instance of this server running already.'
        );
      }
      reject(err);
    }
  );

  appiumServer.on('connection', (socket) => socket.setTimeout(keepAliveTimeout));

  return appiumServer;
}

/**
 * Starts an {@linkcode AppiumServer}
 * @param {StartServerOpts} opts
 * @returns {Promise<void>}
 */
async function startServer({httpServer, port, hostname, keepAliveTimeout}) {
  // If the hostname is omitted, the server will accept
  // connections on any IP address
  /** @type {(port: number, hostname?: string) => B<http.Server>} */
  const start = B.promisify(httpServer.listen, {context: httpServer});
  const startPromise = start(port, hostname);
  httpServer.keepAliveTimeout = keepAliveTimeout;
  // headers timeout must be greater than keepAliveTimeout
  httpServer.headersTimeout = keepAliveTimeout + 5 * 1000;
  await startPromise;
}

/**
 * Normalize base path string
 * @param {string} basePath
 * @returns {string}
 */
function normalizeBasePath(basePath) {
  if (!_.isString(basePath)) {
    throw new Error(`Invalid path prefix ${basePath}`);
  }

  // ensure the path prefix does not end in '/', since our method map
  // starts all paths with '/'
  basePath = basePath.replace(/\/$/, '');

  // likewise, ensure the path prefix does always START with /, unless the path
  // is empty meaning no base path at all
  if (basePath !== '' && basePath[0] !== '/') {
    basePath = `/${basePath}`;
  }

  return basePath;
}

export {server, configureServer, normalizeBasePath};

/**
 * Options for {@linkcode startServer}.
 * @typedef StartServerOpts
 * @property {import('http').Server} httpServer - HTTP server instance
 * @property {number} port - Port to run on
 * @property {number} keepAliveTimeout - Keep-alive timeout in milliseconds
 * @property {string} [hostname] - Optional hostname
 */

/**
 * @typedef {import('@appium/types').AppiumServer} AppiumServer
 */

/**
 * @typedef {import('@appium/types').MethodMap<import('@appium/types').ExternalDriver>} MethodMap
 */

/**
 * Options for {@linkcode configureHttp}
 * @typedef ConfigureHttpOpts
 * @property {import('http').Server} httpServer - HTTP server instance
 * @property {(error?: any) => void} reject - Rejection function from `Promise` constructor
 * @property {number} keepAliveTimeout - Keep-alive timeout in milliseconds
 */

/**
 * Options for {@linkcode server}
 * @typedef ServerOpts
 * @property {RouteConfiguringFunction} routeConfiguringFunction
 * @property {number} port
 * @property {import('@appium/types').ServerArgs} [cliArgs]
 * @property {string} [hostname]
 * @property {boolean} [allowCors]
 * @property {string} [basePath]
 * @property {MethodMap} [extraMethodMap]
 * @property {import('@appium/types').UpdateServerCallback[]} [serverUpdaters]
 * @property {number} [keepAliveTimeout]
 */

/**
 * A function which configures routes
 * @callback RouteConfiguringFunction
 * @param {import('express').Express} app
 * @param {RouteConfiguringFunctionOpts} [opts]
 * @returns {void}
 */

/**
 * Options for a {@linkcode RouteConfiguringFunction}
 * @typedef RouteConfiguringFunctionOpts
 * @property {string} [basePath]
 * @property {MethodMap} [extraMethodMap]
 */

/**
 * Options for {@linkcode configureServer}
 * @typedef ConfigureServerOpts
 * @property {import('express').Express} app
 * @property {RouteConfiguringFunction} addRoutes
 * @property {boolean} [allowCors]
 * @property {string} [basePath]
 * @property {MethodMap} [extraMethodMap]
 * @property {import('@appium/types').StringRecord} [webSocketsMapping={}]
 */<|MERGE_RESOLUTION|>--- conflicted
+++ resolved
@@ -214,11 +214,7 @@
           `Not all active connections have been closed within ` +
           `${timer.getDuration().asMilliSeconds.toFixed(0)}ms. Exiting anyway.`
         );
-<<<<<<< HEAD
-        process.exit(0);
-=======
         process.exit(process.exitCode ?? 0);
->>>>>>> 1fa8c547
       }, SERVER_CLOSE_TIMEOUT_MS);
       httpServer.once('close', () => {
         log.info(
