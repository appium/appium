--- conflicted
+++ resolved
@@ -1,10 +1,6 @@
 {
   "name": "@appium/docutils",
-<<<<<<< HEAD
-  "version": "1.1.0",
-=======
   "version": "1.1.1",
->>>>>>> c8fe4412
   "description": "Documentation generation utilities for Appium and related projects",
   "keywords": [
     "automation",
@@ -52,35 +48,17 @@
     "start": "node ./build/lib/cli/index.js"
   },
   "dependencies": {
-<<<<<<< HEAD
     "@appium/support": "^6.1.0",
     "chalk": "4.1.2",
     "consola": "3.4.2",
     "diff": "8.0.02",
-=======
-    "@appium/support": "^6.1.1",
-    "@appium/tsconfig": "^0.3.5",
-    "@sliphua/lilconfig-ts-loader": "3.2.2",
-    "chalk": "4.1.2",
-    "consola": "3.4.2",
-    "diff": "8.0.2",
-    "json5": "2.2.3",
->>>>>>> c8fe4412
     "lilconfig": "3.1.3",
     "lodash": "4.17.21",
     "pkg-dir": "5.0.0",
     "read-pkg": "5.2.0",
-<<<<<<< HEAD
     "source-map-support": "0.5.21",
     "teen_process": "2.3.2",
     "type-fest": "4.41.0",
-=======
-    "semver": "7.7.2",
-    "source-map-support": "0.5.21",
-    "teen_process": "2.3.2",
-    "type-fest": "4.41.0",
-    "typescript": "5.8.3",
->>>>>>> c8fe4412
     "yaml": "2.8.0",
     "yargs": "17.7.2",
     "yargs-parser": "21.1.1"
