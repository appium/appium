--- conflicted
+++ resolved
@@ -1,10 +1,6 @@
 {
   "name": "@appium/base-driver",
-<<<<<<< HEAD
   "version": "10.0.0-beta.0",
-=======
-  "version": "9.16.3",
->>>>>>> 65492d7f
   "description": "Base driver class for Appium drivers",
   "keywords": [
     "automation",
