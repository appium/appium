"use strict";

var spawn = require('win-spawn')
  , exec = require('child_process').exec
  , path = require('path')
  , fs = require('fs')
  , net = require('net')
  , logger = require('../../server/logger.js').get('appium')
  , async = require('async')
  , ncp = require('ncp')
  , _ = require('underscore')
  , helpers = require('../../helpers.js')
  , unzipFile = helpers.unzipFile
  , testZipArchive = helpers.testZipArchive
  , AdmZip = require('adm-zip')
  , getTempPath = helpers.getTempPath
  , rimraf = require('rimraf')
  , Logcat = require('./logcat.js')
  , isWindows = helpers.isWindows()
  , helperJarPath = path.resolve(__dirname, 'helpers');


var ADB = function(opts) {
  if (!opts) {
    opts = {};
  }
  if (typeof opts.sdkRoot === "undefined") {
    opts.sdkRoot = process.env.ANDROID_HOME || '';
  }
  this.compressXml = opts.compressXml;
  this.sdkRoot = opts.sdkRoot;
  this.udid = opts.udid;
  this.appDeviceReadyTimeout = opts.appDeviceReadyTimeout;
  this.useKeystore = opts.useKeystore;
  this.keystorePath = opts.keystorePath;
  this.keystorePassword = opts.keystorePassword;
  this.keyAlias = opts.keyAlias;
  this.keyPassword = opts.keyPassword;
  this.adb = "adb";
  this.adbCmd = this.adb;
  this.curDeviceId = null;
  this.emulatorPort = null;
  this.debugMode = true;
  this.logcat = null;
  this.binaries = {};
};

ADB.prototype.debug = function(msg) {
  if (this.debugMode) {
    logger.info("[ADB] " + msg);
  }
};

ADB.prototype.checkSdkBinaryPresent = function(binary, cb) {
  logger.info("Checking whether " + binary + " is present");
  var binaryLoc = null;
  var binaryName = binary;
  var cmd = "which";
  if (isWindows) {
    if (binaryName === "android") {
      binaryName += ".bat";
    } else {
      if (binaryName.indexOf(".exe", binaryName.length - 4) === -1) {
        binaryName += ".exe";
      }
    }
    cmd = "where";
  }
  if (this.sdkRoot) {
    var binaryLocs = [ path.resolve(this.sdkRoot, "platform-tools", binaryName)
        , path.resolve(this.sdkRoot, "tools", binaryName)
        , path.resolve(this.sdkRoot, "build-tools", "17.0.0", binaryName)
        , path.resolve(this.sdkRoot, "build-tools", "android-4.2.2", binaryName)
        , path.resolve(this.sdkRoot, "build-tools", "18.0.1", binaryName)
        , path.resolve(this.sdkRoot, "build-tools", "android-4.3", binaryName)
        , path.resolve(this.sdkRoot, "build-tools", "android-4.4", binaryName)
        , path.resolve(this.sdkRoot, "build-tools", "19.0.0", binaryName)];
    _.each(binaryLocs, function(loc) {
      if (fs.existsSync(loc)) binaryLoc = loc;
    });

    if (binaryLoc === null) {
      cb(new Error("Could not find " + binary + " in tools, platform-tools, " +
                   "or build-tools under \"" + this.sdkRoot + "\"; " +
                   "do you have android SDK installed into this location?"));
      return;
    }
    this.debug("Using " + binary + " from " + binaryLoc);
    binaryLoc = '"' + binaryLoc.trim() + '"';
    this.binaries[binary] = binaryLoc;
    cb(null, binaryLoc);
  } else {
    exec(cmd + " " + binary, { maxBuffer: 524288 }, function(err, stdout) {
      if (stdout) {
        this.debug("Using " + binary + " from " + stdout);
        cb(null, stdout);
      } else {
        cb(new Error("Could not find " + binary + "; do you have the Android " +
                     "SDK installed and the tools + platform-tools folders " +
                     "added to your PATH?"));
      }
    }.bind(this));
  }
};

ADB.prototype.checkAdbPresent = function(cb) {
  this.checkSdkBinaryPresent("adb", function(err, binaryLoc) {
    if (err) return cb(err);
    if (this.adbCmd === this.adb) {
      // if adbCmd is the same as default adb, update it too
      this.adbCmd = binaryLoc.trim();
    }
    this.adb = binaryLoc.trim();
    cb(null);
  }.bind(this));
};

ADB.prototype.exec = function(cmd, cb) {
  if (!cmd) {
    return cb(new Error("You need to pass in a command to exec()"));
  }
  cmd = this.adbCmd + ' ' + cmd;
  logger.debug("executing: " + cmd);
  exec(cmd, {maxBuffer: 524288}, function(err, stdout, stderr) {
    if (err) logger.warn(err);
    cb(err, stdout, stderr);
  });
};

ADB.prototype.shell = function(cmd, cb) {
  if (cmd.indexOf('"') === -1) {
    cmd = '"' + cmd + '"';
  }
  var execCmd = 'shell ' + cmd;
  this.exec(execCmd, cb);
};

ADB.prototype.spawn = function(args) {
  args.unshift(this.curDeviceId);
  args.unshift('-s');
  var adbCmd = this.adb.replace(/"/g, '');
  logger.debug("spawning: " + adbCmd + " " + args.join(" "));
  return spawn(adbCmd, args);
};

ADB.prototype.compileManifest = function(manifest, manifestPackage,
    targetPackage, cb) {
  logger.info("Compiling manifest " + manifest);

  var platform = helpers.getAndroidPlatform();
  if (!platform || !platform[1]) {
    return cb(new Error("Required platform doesn't exist (API level >= 17)"));
  }

  // Compile manifest into manifest.xml.apk
  var compileManifest = [this.binaries.aapt + ' package -M "', manifest + '"',
                         ' --rename-manifest-package "',
                         manifestPackage + '"',
                         ' --rename-instrumentation-target-package "',
                         targetPackage + '"', ' -I "',
                         path.resolve(platform[1], 'android.jar') +'" -F "',
                         manifest, '.apk" -f'].join('');
  logger.debug(compileManifest);
  exec(compileManifest, { maxBuffer: 524288 }, function(err, stdout, stderr) {
    if (err) {
      logger.debug(stderr);
      return cb("error compiling manifest");
    }
    logger.debug("Compiled manifest");
    cb();
  });
};

ADB.prototype.insertManifest = function(manifest, srcApk, dstApk, cb) {
  logger.info("Inserting manifest, src: " + srcApk + ", dst: " + dstApk);
  var extractManifest = function(cb) {
    logger.debug("Extracting manifest");
    // Extract compiled manifest from manifest.xml.apk
    unzipFile(manifest + '.apk', function(err, stderr) {
      if (err) {
        logger.info("Error unzipping manifest apk, here's stderr:");
        logger.debug(stderr);
        return cb(err);
      }
      cb();
    });
  };

  var createTmpApk = function(cb) {
    logger.debug("Writing tmp apk. " + srcApk + ' to ' + dstApk);
    ncp(srcApk, dstApk, cb);
  };

  var testDstApk = function(cb) {
    logger.debug("Testing new tmp apk.");
    testZipArchive(dstApk, cb);
  };

  var moveManifest = function(cb) {
    if (isWindows) {
      var java = path.resolve(process.env.JAVA_HOME, 'bin', 'java');
      java = isWindows ? '"' + java + '.exe"' : '"' + java + '"';
      var moveManifestCmd = '"' + path.resolve(helperJarPath,
          'move_manifest.jar') + '"';
      moveManifestCmd = [java, '-jar', moveManifestCmd,
        '"' + dstApk + '"',
        '"' + manifest + '"'].join(' ');

      logger.debug("Moving manifest with: " + moveManifestCmd);
      exec(moveManifestCmd, { maxBuffer: 524288 }, function(err) {
        if (err) {
          logger.info("Got error moving manifest: " + err);
          return cb(err);
        }
        logger.debug("Inserted manifest.");
        cb(null);
      });
    } else {
      // Insert compiled manifest into /tmp/appPackage.clean.apk
      // -j = keep only the file, not the dirs
      // -m = move manifest into target apk.
      var replaceCmd = 'zip -j -m "' + dstApk + '" "' + manifest + '"';
      logger.debug("Moving manifest with: " + replaceCmd);
      exec(replaceCmd, { maxBuffer: 524288 }, function(err) {
        if (err) {
          logger.info("Got error moving manifest: " + err);
          return cb(err);
        }
        logger.debug("Inserted manifest.");
        cb();
      });
    }
  };

  async.series([
    function(cb) { extractManifest(cb); },
    function(cb) { createTmpApk(cb); },
    function(cb) { testDstApk(cb); },
    function(cb) { moveManifest(cb); }
  ], cb);
};

ADB.prototype.signWithDefaultCert = function(apks, cb) {
  var signPath = path.resolve(helperJarPath, 'sign.jar');
  var resign = 'java -jar "' + signPath + '" "' + apks.join('" "') +
    '" --override';
  logger.debug("Resigning apks with: " + resign);
  exec(resign, { maxBuffer: 524288 }, function(err, stdout, stderr) {
    if (stderr.indexOf("Input is not an existing file") !== -1) {
      logger.warn("Could not resign apk(s), got non-existing file error");
      return cb(new Error("Could not sign one or more apks. Are you sure " +
                          "the file paths are correct: " +
                          JSON.stringify(apks)));
    }
    cb(err);
  });
};

ADB.prototype.signWithCustomCert = function(apk, cb) {
  var jarsigner = path.resolve(process.env.JAVA_HOME, 'bin', 'jarsigner');
  jarsigner = isWindows ? '"' + jarsigner + '.exe"' : '"' + jarsigner + '"';
  var java = path.resolve(process.env.JAVA_HOME, 'bin', 'java');
  java = isWindows ? '"' + java + '.exe"' : '"' + java + '"';
  var unsign = '"' + path.resolve(helperJarPath, 'unsign.jar') + '"';
  unsign = [java, '-jar', unsign, '"' + apk + '"'].join(' ');

  if (!fs.existsSync(this.keystorePath)) {
    return cb(new Error("Keystore doesn't exist. " + this.keystorePath));
  }

  var sign = [jarsigner, '"' + apk + '"',
      '-sigalg MD5withRSA',
      '-digestalg SHA1',
      '-keystore "' + this.keystorePath + '"',
      '-storepass "' + this.keystorePassword + '"',
      '-keypass "' + this.keyPassword + '"',
      '"' + this.keyAlias + '"'].join(' ');
  logger.debug("Unsigning apk with: " + unsign);
  exec(unsign, { maxBuffer: 524288 }, function(err, stdout, stderr) {
    if (err || stderr) {
      logger.warn(stderr);
      return cb(new Error("Could not unsign apk. Are you sure " +
                          "the file path is correct: " +
                          JSON.stringify(apk)));
    }
    logger.debug("Signing apk with: " + sign);
    exec(sign, { maxBuffer: 524288 }, function(err, stdout, stderr) {
      if (err || stderr) {
        logger.warn(stderr);
        return cb(new Error("Could not sign apk. Are you sure " +
                            "the file path is correct: " +
                            JSON.stringify(apk)));
      }
      cb(err);
    });
  });
};

ADB.prototype.sign = function(apks, cb) {
  if (this.useKeystore) {
    async.each(apks, this.signWithCustomCert.bind(this), function(err) {
      cb(err);
    });
  } else {
    this.signWithDefaultCert(apks, cb);
  }
};

// returns true when already signed, false otherwise.
ADB.prototype.checkApkCert = function(apk, pkg, cb) {
  if (!fs.existsSync(apk)) {
   logger.debug("APK doesn't exist. " + apk);
   return cb(null, false);
  }

  if (this.useKeystore) {
    return this.checkCustomApkCert(apk, pkg, cb);
  }

  var verifyPath = path.resolve(helperJarPath, 'verify.jar');
  var resign = 'java -jar "' + verifyPath + '" "' + apk + '"';
  logger.debug("Checking app cert for " + apk + ": " + resign);
  exec(resign, { maxBuffer: 524288 }, function(err) {
    if (err) {
      logger.debug("App not signed with debug cert.");
      return cb(null, false);
    }
    logger.debug("App already signed.");
    cb(null, true);
  });
};

ADB.prototype.checkCustomApkCert = function(apk, pkg, cb) {
  var h = "a-fA-F0-9";
  var md5Str = ['.*MD5.*((?:[', h, ']{2}:){15}[', h, ']{2})'].join('');
  var md5 = new RegExp(md5Str, 'mi');
  var keytool = path.resolve(process.env.JAVA_HOME, 'bin', 'keytool');
  keytool = isWindows ? '"' + keytool + '.exe"' : '"' + keytool + '"';

  this.getKeystoreMd5(keytool, md5, function(err, keystoreHash) {
    if (err) return cb(err);
    this.checkApkKeystoreMatch(keytool, md5, keystoreHash, pkg, apk, cb);
  }.bind(this));
};

ADB.prototype.getKeystoreMd5 = function(keytool, md5re, cb) {
  var keystoreHash;
  var keystore = [keytool, '-v', '-list',
      '-alias "' + this.keyAlias + '"',
      '-keystore "' + this.keystorePath + '"',
      '-storepass "' + this.keystorePassword + '"'].join(' ');
  logger.debug("Printing keystore md5: " + keystore);
  exec(keystore, { maxBuffer: 524288 }, function(err, stdout) {
    if (err) return cb(err);
     keystoreHash = md5re.exec(stdout);
     keystoreHash = keystoreHash ? keystoreHash[1] : null;
     logger.debug('Keystore MD5: ' + keystoreHash);
     cb(null, keystoreHash);
  });
};

ADB.prototype.checkApkKeystoreMatch = function(keytool, md5re, keystoreHash,
    pkg, apk, cb) {
  var entryHash = null;
  var zip = new AdmZip(apk);
  var rsa = /^META-INF\/.*\.[rR][sS][aA]$/;
  var entries = zip.getEntries();

  var next = function() {
    var entry = entries.pop(); // meta-inf tends to be at the end
    if (!entry) return cb(null, false); // no more entries
    entry = entry.entryName;
    if (!rsa.test(entry)) return next();
    logger.debug("Entry: " + entry);
    var entryPath = path.join(getTempPath(), pkg, 'cert');
    logger.debug("entryPath: " + entryPath);
    var entryFile = path.join(entryPath, entry);
    logger.debug("entryFile: " + entryFile);
    // ensure /tmp/pkg/cert/ doesn't exist or extract will fail.
    rimraf.sync(entryPath);
    // META-INF/CERT.RSA
    zip.extractEntryTo(entry, entryPath, true); // overwrite = true
    logger.debug("extracted!");
    // check for match
    var md5Entry = [keytool, '-v', '-printcert', '-file', entryFile].join(' ');
    logger.debug("Printing apk md5: " + md5Entry);
    exec(md5Entry, { maxBuffer: 524288 }, function(err, stdout) {
     entryHash = md5re.exec(stdout);
     entryHash = entryHash ? entryHash[1] : null;
     logger.debug('entryHash MD5: ' + entryHash);
     logger.debug(' keystore MD5: ' + keystoreHash);
     var matchesKeystore = entryHash && entryHash === keystoreHash;
     logger.debug('Matches keystore? ' + matchesKeystore);
     if (matchesKeystore) {
       return cb(null, true);
     } else {
       next();
     }
    });
  }.bind(this);

  next();
};

ADB.prototype.getDevicesWithRetry = function(timeoutMs, cb) {
  if (typeof timeoutMs === "function") {
    cb = timeoutMs;
    timeoutMs = 20000;
  }
  var start = Date.now();
  logger.info("Trying to find a connected android device");
  var error = new Error("Could not find a connected Android device.");
  var getDevices = function() {
    this.getConnectedDevices(function(err, devices) {
      if (err || devices.length < 1) {
        if ((Date.now() - start) > timeoutMs) {
          cb(error);
        } else {
          logger.info("Could not find devices, restarting adb server...");
          setTimeout(function() {
            this.restartAdb(function() {
              getDevices();
            }.bind(this));
          }.bind(this), 1000);
        }
      } else {
        cb(null, devices);
      }
    }.bind(this));
  }.bind(this);
  getDevices();
};

ADB.prototype.getApiLevel = function(cb) {
  logger.info("Getting device API level");
  this.shell("getprop ro.build.version.sdk", function (err, stdout) {
    if (err) {
      logger.warn(err);
      cb(err);
    } else {
      logger.info("Device is at API Level " + stdout.trim());
      cb(null, stdout);
    }
  });
};

ADB.prototype.getEmulatorPort = function(cb) {
  logger.info("Getting running emulator port");
  if (this.emulatorPort !== null) {
    return cb(null, this.emulatorPort);
  }
  this.getConnectedDevices(function(err, devices) {
    if (err || devices.length < 1) {
      cb(new Error("No devices connected"));
    } else {
      // pick first device
      var port = this.getPortFromEmulatorString(devices[0].udid);
      if (port) {
        cb(null, port);
      } else {
        cb(new Error("Emulator port not found"));
      }
    }
  }.bind(this));
};

ADB.prototype.rimraf = function(path, cb) {
   this.shell('rm -rf ' + path, cb);
};

ADB.prototype.push = function(localPath, remotePath, cb) {
  try {
    localPath = JSON.parse(localPath);
  } catch(e) { }
  localPath = JSON.stringify(localPath);
  this.exec('push ' + localPath + ' ' + remotePath, cb);
};

ADB.prototype.pull = function(remotePath, localPath, cb) {
  try {
    localPath = JSON.parse(localPath);
  } catch(e) { }
  localPath = JSON.stringify(localPath);
  this.exec('pull ' + remotePath + ' ' + localPath, cb);
};

ADB.prototype.getPortFromEmulatorString = function(emStr) {
  var portPattern = /emulator-(\d+)/;
  if (portPattern.test(emStr)) {
    return parseInt(portPattern.exec(emStr)[1], 10);
  }
  return false;
};

ADB.prototype.getRunningAVDName = function(cb) {
  logger.info("Getting running AVD name");
  this.sendTelnetCommand("avd name", cb);
};

ADB.prototype.killAllEmulators = function(cb) {
  var killallCmd = isWindows ?
    "TASKKILL /IM emulator.exe" :
    "/usr/bin/killall -m emulator*";
  exec(killallCmd, { maxBuffer: 524288 }, function(err) {
    if (err) {
      logger.info("Could not kill emulator. It was probably not running.: " +
        err.message);
    }
    cb();
  });
};

ADB.prototype.launchAVD = function(avdName, cb) {
  logger.info("Launching Emulator with AVD " + avdName);
  this.checkSdkBinaryPresent("emulator", function(err, emulatorBinaryPath) {
    if (err) return cb(err);

    if (avdName[0] !== "@") {
      avdName = "@" + avdName;
    }

    try {
      spawn(emulatorBinaryPath.substr(1, emulatorBinaryPath.length - 2),
        [avdName]);
    } catch (err) {
      return cb(err);
    }
    this.getDevicesWithRetry(120000, cb);
  }.bind(this));
};

ADB.prototype.getConnectedDevices = function(cb) {
  this.debug("Getting connected devices...");
  this.exec("devices", function(err, stdout) {
    if (err) return cb(err);
    if (stdout.toLowerCase().indexOf("error") !== -1) {
      logger.error(stdout);
      cb(new Error(stdout));
    } else {
      var devices = [];
      _.each(stdout.split("\n"), function(line) {
        if (line.trim() !== "" &&
            line.indexOf("List of devices") === -1 &&
            line.indexOf("* daemon") === -1 &&
            line.indexOf("offline") == -1) {
          var lineInfo = line.split("\t");
          // state is either "device" or "offline", afaict
          devices.push({udid: lineInfo[0], state: lineInfo[1]});
        }
      });
      this.debug(devices.length + " device(s) connected");
      cb(null, devices);
    }
  }.bind(this));
};

ADB.prototype.forwardPort = function(systemPort, devicePort, cb) {
  this.debug("Forwarding system:" + systemPort + " to device:" + devicePort);
  this.exec("forward tcp:" + systemPort + " tcp:" + devicePort, cb);
};

ADB.prototype.isDeviceConnected = function(cb) {
  this.getConnectedDevices(function(err, devices) {
    if (err) {
      cb(err);
    } else {
      cb(null, devices.length > 0);
    }
  });
};

ADB.prototype.ping = function(cb) {
  this.shell("echo 'ping'", function(err, stdout) {
    if (!err && stdout.indexOf("ping") === 0) {
      cb(null, true);
    } else if (err) {
      cb(err);
    } else {
      cb(new Error("ADB ping failed, returned: " + stdout));
    }
  });
};

ADB.prototype.setDeviceId = function(deviceId) {
  this.curDeviceId = deviceId;
  this.adbCmd = this.adb + " -s " + deviceId;
};

ADB.prototype.setEmulatorPort = function(emPort) {
  this.emulatorPort = emPort;
};

ADB.prototype.waitForDevice = function(cb) {
  var doWait = function(innerCb) {
    this.debug("Waiting for device to be ready and to respond to shell " +
               "commands (timeout = " + this.appDeviceReadyTimeout + ")");
    var movedOn = false
      , timeoutSecs = parseInt(this.appDeviceReadyTimeout, 10);

    setTimeout(function() {
      if (!movedOn) {
        movedOn = true;
        innerCb("Device did not become ready in " + timeoutSecs + " secs; " +
                "are you sure it's powered on?");
      }
    }.bind(this), timeoutSecs * 1000);

    this.exec("wait-for-device", function(err) {
      if (!movedOn) {
        if (err) {
          logger.error("Error running wait-for-device");
          movedOn = true;
          innerCb(err);
        } else {
          this.shell("echo 'ready'", function(err) {
            if (!movedOn) {
              movedOn = true;
              if (err) {
                logger.error("Error running shell echo: " + err);
                innerCb(err);
              } else {
                innerCb();
              }
            }
          }.bind(this));
        }
      }
    }.bind(this));
  }.bind(this);

  doWait(function(err) {
    if (err) {
      this.restartAdb(function() {
        this.getConnectedDevices(function() {
          doWait(cb);
        });
      }.bind(this));
    } else {
      cb(null);
    }
  }.bind(this));
};

ADB.prototype.restartAdb = function(cb) {
  this.exec("kill-server", function(err) {
    if (err) {
      logger.error("Error killing ADB server, going to see if it's online " +
                   "anyway");
    }
    cb();
  });
};

ADB.prototype.startLogcat = function(cb) {
  if (this.logcat !== null) {
    cb(new Error("Trying to start logcat capture but it's already started!"));
    return;
  }
  var adb = this.adb.replace(/"/g, '');
  this.logcat = new Logcat({
    adbCmd: adb
    , debug: false
    , debugTrace: false
  });
  this.logcat.startCapture(cb);
};

ADB.prototype.stopLogcat = function(cb) {
  if (this.logcat !== null) {
    this.logcat.stopCapture(cb);
  }
};

ADB.prototype.getLogcatLogs = function() {
  if (this.logcat === null) {
    throw new Error("Can't get logcat logs since logcat hasn't started");
  }
  return this.logcat.getLogs();
};

ADB.prototype.getPIDsByName = function(name, cb) {
  logger.info("Getting all processes with '" + name + "'");
  this.shell("ps '" + name + "'", function(err, stdout) {
    if (err) return cb(err);
    stdout = stdout.trim();
    var procs = [];
    var outlines = stdout.split("\n");
    _.each(outlines, function(outline) {
      if (outline.indexOf(name) !== -1) {
        procs.push(outline);
      }
    });
    if (procs.length < 1) {
      logger.info("No matching processes found");
      return cb(null, []);
    }
    var pids = [];
    _.each(procs, function(proc) {
      var match = /[^\t ]+[\t ]+([0-9]+)/.exec(proc);
      if (match) {
        pids.push(parseInt(match[1], 10));
      }
    });
    if (pids.length !== procs.length) {
      var msg = "Could not extract PIDs from ps output. PIDS: " +
                JSON.stringify(pids) + ", Procs: " + JSON.stringify(procs);
      return cb(new Error(msg));
    }
    cb(null, pids);
  });
};

ADB.prototype.killProcessesByName = function(name, cb) {
  logger.info("Attempting to kill all '" + name + "' processes");
  this.getPIDsByName(name, function(err, pids) {
    if (err) return cb(err);
    var killNext = function(err) {
      if (err) return cb(err);
      var pid = pids.pop();
      if (typeof pid !== "undefined") {
        this.killProcessByPID(pid, killNext);
      } else {
        cb();
      }
    }.bind(this);
    killNext();
  }.bind(this));
};

ADB.prototype.killProcessByPID = function(pid, cb) {
  logger.info("Attempting to kill process " + pid);
  this.shell("kill " + pid, cb);
};

ADB.prototype.startApp = function(pkg, activity, waitActivity, retry, stopApp, cb) {
  if (typeof waitActivity === "function") {
    cb = waitActivity;
    waitActivity = false;
    retry = true;
    stopApp = true;
  } else if (typeof retry === "function") {
    cb = retry;
    retry = true;
    stopApp = true;
  } else if (typeof stopApp === "function") {
    cb = stopApp;
    stopApp = true;
  } else if (typeof stopApp === "undefined") {
    stopApp = true;
  }

  var stop = stopApp ? "-S " : "";

<<<<<<< HEAD
  var cmd = "am start " + stop + "-a android.intent.action.MAIN -c android.intent.category.LAUNCHER -f 0x10200000 -n " + pkg + "/" + activity;
=======
  var cmd = "am start " + stop +
            "-a android.intent.action.MAIN " +
            "-c android.intent.category.LAUNCHER -f 0x10200000 " +
            "-n " + pkg + "/" + activity;
>>>>>>> 1d221139
  this.shell(cmd, function(err, stdout) {
    if(err) return cb(err);
    if (stdout.indexOf("Error: Activity class") !== -1 &&
        stdout.indexOf("does not exist") !== -1) {
      if (!activity) {
        return cb(new Error("Parameter 'app-activity' is required for launching application"));
      }
      if (retry && activity[0] !== ".") {
        logger.info("We tried to start an activity that doesn't exist, " +
                    "retrying with . prepended to activity");
        activity = "." + activity;
        return this.startApp(pkg, activity, cb);
      } else {
        var msg = "Activity used to start app doesn't exist! Make sure " +
                  "it exists";
        logger.error(msg);
        return cb(new Error(msg));
      }
    }

    if (waitActivity) {
      this.waitForActivity(pkg, waitActivity, cb);
    } else {
      cb();
    }
  }.bind(this));
};

ADB.prototype.getFocusedPackageAndActivity = function(cb) {
  logger.info("Getting focused package and activity");
  var cmd = "dumpsys window windows"
    , searchRe = new RegExp(/mFocusedApp.+ ([a-zA-Z0-9\._]+)\/(\.?[^\} ]+).*\}/);

  this.shell(cmd, function(err, stdout) {
    if (err) return cb(err);
    var foundMatch = false;
    _.each(stdout.split("\n"), function(line) {
      var match = searchRe.exec(line);
      if (match) {
        foundMatch = match;
      }
    });
    if (foundMatch) {
      cb(null, foundMatch[1].trim(), foundMatch[2].trim());
    } else {
      cb(new Error("Could not parse activity from dumpsys"));
    }
  }.bind(this));
};

ADB.prototype.waitForActivityOrNot = function(pkg, activity, not,
    waitMs, cb) {
  if (typeof waitMs === "function") {
    cb = waitMs;
    waitMs = 20000;
  }

  logger.info("Waiting for activity to " + (not ? "not" : "") + " be focused");
  var intMs = 750
    , endAt = Date.now() + waitMs;

  if (activity.indexOf(pkg) === 0) {
    activity = activity.substring(pkg.length);
  }

  var checkForActivity = function(foundPackage, foundActivity) {
    var foundAct = false;
    if (foundPackage === pkg) {
      _.each(activity.split(','), function(act) {
        act = act.trim();
        if (act === foundActivity || "." + act === foundActivity) {
          foundAct = true;
        }
      });
    }
    return foundAct;
  };

  var wait = function() {
    this.getFocusedPackageAndActivity(function(err, foundPackage,
          foundActivity) {
      if (err) return cb(err);
      var foundAct = checkForActivity(foundPackage, foundActivity);
      if ((!not && foundAct) || (not && !foundAct)) {
        cb();
      } else if (Date.now() < endAt) {
        if (err) logger.info(err);
        setTimeout(wait, intMs);
      } else {
        var verb = not ? "stopped" : "started";
        var msg = "Activity " + activity + " never " + verb + ". Current: " +
                  foundPackage + "/" + foundActivity;
        logger.error(msg);
        cb(new Error(msg));
      }
    }.bind(this));
  }.bind(this);

  wait();
};

ADB.prototype.waitForActivity = function(pkg, act, waitMs, cb) {
  this.waitForActivityOrNot(pkg, act, false, waitMs, cb);
};

ADB.prototype.waitForNotActivity = function(pkg, act, waitMs, cb) {
  this.waitForActivityOrNot(pkg, act, true, waitMs, cb);
};

ADB.prototype.uninstallApk = function(pkg, cb) {
  logger.info("Uninstalling " + pkg);
  this.exec("uninstall " + pkg, function(err, stdout) {
    if (err) {
      logger.error(err);
      cb(err);
    } else {
      stdout = stdout.trim();
      if (stdout === "Success") {
        logger.debug("App was uninstalled");
      } else {
        logger.debug("App was not uninstalled, maybe it wasn't on device?");
      }
      cb();
    }
  });
};

ADB.prototype.installRemote = function(remoteApk, cb) {
  var cmd = 'pm install -r ' + remoteApk;
  this.shell(cmd, cb);
};

ADB.prototype.install = function(apk, replace, cb) {
  if (typeof replace === "function") {
    cb = replace;
    replace = true;
  }
  var cmd = 'install ';
  if (replace) {
    cmd += '-r ';
  }
  cmd += apk;
  this.exec(cmd, cb);
};

ADB.prototype.mkdir = function(remotePath, cb) {
  this.shell('mkdir -p ' + remotePath, cb);
};

ADB.prototype.instrument = function(pkg, activity, instrumentWith, cb) {
  if (activity[0] !== ".") {
    pkg = "";
  }
  var cmd = "am instrument -e main_activity '" + pkg + activity + "' " +
            instrumentWith;
  cmd = cmd.replace(/\.+/g,'.'); // Fix pkg..activity error
  this.shell(cmd, function(err, stdout) {
    if (err) return cb(err);
    if (stdout.indexOf("Exception") !== -1) {
      logger.error(stdout);
      var msg = stdout.split("\n")[0] || "Unknown exception during " +
                                         "instrumentation";
      return cb(new Error(msg));
    }
    cb();
  });
};

ADB.prototype.checkAndSignApk = function(apk, pkg, cb) {
  this.checkApkCert(apk, pkg, function(err, appSigned) {
    if (err) return cb(err);
    if (!appSigned) {
      this.sign([apk], cb);
    } else {
      cb();
    }
  }.bind(this));
};

ADB.prototype.forceStop = function(pkg, cb) {
  this.shell('am force-stop ' + pkg, cb);
};

ADB.prototype.clear = function(pkg, cb) {
  this.shell("pm clear " + pkg, cb);
};

ADB.prototype.stopAndClear = function(pkg, cb) {
  this.forceStop(pkg, function(err) {
    if (err) return cb(err);
    this.clear(pkg, cb);
  }.bind(this));
};

ADB.prototype.isAppInstalled = function(pkg, cb) {
  var installed = false;

  logger.debug("Getting install status for " + pkg);
  var listPkgCmd = "pm list packages -3 " + pkg;
  this.shell(listPkgCmd, function(err, stdout) {
    if (err) return cb(err);
    var apkInstalledRgx = new RegExp('^package:' +
        pkg.replace(/([^a-zA-Z])/g, "\\$1") + '$', 'm');
    installed = apkInstalledRgx.test(stdout);
    this.debug("App is" + (!installed ? " not" : "") + " installed");
    cb(null, installed);
  }.bind(this));
};

ADB.prototype.back = function(cb) {
  this.debug("Pressing the BACK button");
  var cmd = this.adbCmd + " shell input keyevent 4";
  exec(cmd, { maxBuffer: 524288 }, function() {
    cb();
  });
};

ADB.prototype.goToHome = function(cb) {
  this.debug("Pressing the HOME button");
  this.keyevent(3, cb);
};

ADB.prototype.keyevent = function(keycode, cb) {
  var code = parseInt(keycode, 10);
  // keycode must be an int.
  var cmd = 'input keyevent ' + code;
  this.shell(cmd, cb);
};

ADB.prototype.isScreenLocked = function(cb) {
  var cmd = "dumpsys window";
  this.shell(cmd, function(err, stdout) {
    if (err) return cb(err);

    var dumpsysFile = path.resolve(__dirname, "..", "..", "..", ".dumpsys.log");
    logger.info("Writing dumpsys output to " + dumpsysFile);
    fs.writeFileSync(dumpsysFile, stdout);

    var screenLocked = /mShowingLockscreen=\w+/gi.exec(stdout);
    var samsungNoteUnlocked = /mScreenOnFully=\w+/gi.exec(stdout);
    var gbScreenLocked = /mCurrentFocus.+Keyguard/gi.exec(stdout);

    if (screenLocked && screenLocked[0]) {
      if (screenLocked[0].split('=')[1] == 'false') {
        cb(null, false);
      } else {
        cb(null, true);
      }
    } else if (gbScreenLocked && gbScreenLocked[0]) {
      cb(null, true);
    } else if (samsungNoteUnlocked && samsungNoteUnlocked[0]) {
      if (samsungNoteUnlocked[0].split('=')[1] == 'true') {
        cb(null, false);
      } else {
        cb(null, true);
      }
    } else {
      cb(null, false);
    }

  });
};

ADB.prototype.sendTelnetCommand = function(command, cb) {
  logger.info("Sending telnet command to device: " + command);
  this.getEmulatorPort(function(err, port) {
    if (err) return cb(err);
    var conn = net.createConnection(port, 'localhost');
    var connected = false;
    var readyRegex = /^OK$/m;
    var dataStream = "";
    var res = null;
    var onReady = function() {
      logger.info("Socket connection to device ready");
      conn.write(command + "\n");
    };
    conn.on('connect', function() {
      logger.info("Socket connection to device created");
    });
    conn.on('data', function(data) {
      data = data.toString('utf8');
      if (!connected) {
        if (readyRegex.test(data)) {
          connected = true;
          onReady();
        }
      } else {
        dataStream += data;
        if (readyRegex.test(data)) {
          res = dataStream.replace(readyRegex, "").trim();
          logger.info("Telnet command got response: " + res);
          conn.write("quit\n");
        }
      }
    });
    conn.on('close', function() {
      if (res === null) {
        cb(new Error("Never got a response from command"));
      } else {
        cb(null, res);
      }
    });
  });
};

module.exports = ADB;<|MERGE_RESOLUTION|>--- conflicted
+++ resolved
@@ -751,14 +751,10 @@
 
   var stop = stopApp ? "-S " : "";
 
-<<<<<<< HEAD
-  var cmd = "am start " + stop + "-a android.intent.action.MAIN -c android.intent.category.LAUNCHER -f 0x10200000 -n " + pkg + "/" + activity;
-=======
   var cmd = "am start " + stop +
             "-a android.intent.action.MAIN " +
             "-c android.intent.category.LAUNCHER -f 0x10200000 " +
             "-n " + pkg + "/" + activity;
->>>>>>> 1d221139
   this.shell(cmd, function(err, stdout) {
     if(err) return cb(err);
     if (stdout.indexOf("Error: Activity class") !== -1 &&
