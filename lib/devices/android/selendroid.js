--- conflicted
+++ resolved
@@ -47,14 +47,11 @@
     , 'removeApp'
     , 'closeApp'
     , 'isAppInstalled'
-<<<<<<< HEAD
     , 'toggleData'
     , 'toggleFlightMode'
     , 'toggleWiFi'
     , 'toggleLocationServices'
-=======
     , 'launchApp'
->>>>>>> 6354b7f7
   ];
   this.proxyHost = 'localhost';
   this.proxyPort = opts.systemPort;
