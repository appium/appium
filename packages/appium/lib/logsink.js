import globalLog from '@appium/logger';
import {createLogger, format, transports} from 'winston';
import {fs} from '@appium/support';
import _ from 'lodash';
import { adler32 } from './utils';
import { LRUCache } from 'lru-cache';

// set up distributed logging before everything else
global._global_npmlog = globalLog;

// npmlog is used only for emitting, we use winston for output
globalLog.level = 'info';
const levels = {
  debug: 4,
  info: 3,
  warn: 2,
  error: 1,
};
const colors = {
  info: 'cyan',
  debug: 'grey',
  warn: 'yellow',
  error: 'red',
};
const npmToWinstonLevels = {
  silly: 'debug',
  verbose: 'debug',
  debug: 'debug',
  info: 'info',
  http: 'info',
  warn: 'warn',
  error: 'error',
};
const COLOR_CODE_PATTERN = /\u001b\[(\d+(;\d+)*)?m/g; // eslint-disable-line no-control-regex

// https://www.ditig.com/publications/256-colors-cheat-sheet
const MIN_COLOR = 17;
const MAX_COLOR = 231;
/** @type {LRUCache<string, number>} */
const COLORS_CACHE = new LRUCache({
  max: 1024,
  ttl: 1000 * 60 * 60 * 24, // expire after 24 hours
  updateAgeOnGet: true,
});

let log = null;

// set the custom colors
const colorizeFormat = format.colorize({
  colors,
});

// Strip the color marking within messages
const stripColorFormat = format(function stripColor(info) {
  return {
    ...info,
    level: stripColorCodes(info.level),
    message: stripColorCodes(info.message),
  };
})();

/**
 *
 * @param {import('@appium/types').StringRecord} args
 * @param {string} logLvl
 * @returns {transports.ConsoleTransportInstance}
 */
function createConsoleTransport(args, logLvl) {
  return new transports.Console({
    // @ts-expect-error The 'name' property should exist
    name: 'console',
    handleExceptions: true,
    exitOnError: false,
    json: false,
    level: logLvl,
    stderrLevels: ['error'],
    format: format.combine(
      formatTimestamp(args),
      isLogColorEnabled(args) ? colorizeFormat : stripColorFormat,
      format.printf(formatLogLine(args, true))
    ),
  });
}

/**
 *
 * @param {import('@appium/types').StringRecord} args
 * @param {string} logLvl
 * @returns {transports.FileTransportInstance}
 */
function createFileTransport(args, logLvl) {
  return new transports.File({
    // @ts-expect-error The 'name' property should exist
    name: 'file',
    filename: args.logFile,
    maxFiles: 1,
    handleExceptions: true,
    exitOnError: false,
    json: false,
    level: logLvl,
    format: format.combine(
      stripColorFormat,
      formatTimestamp(args),
      format.printf(formatLogLine(args, false))
    ),
  });
}

/**
 *
 * @param {import('@appium/types').StringRecord} args
 * @param {string} logLvl
 * @returns {transports.HttpTransportInstance}
 */
function createHttpTransport(args, logLvl) {
  let host = '127.0.0.1';
  let port = 9003;

  if (args.webhook.match(':')) {
    const hostAndPort = args.webhook.split(':');
    host = hostAndPort[0];
    port = parseInt(hostAndPort[1], 10);
  }

  return new transports.Http({
    // @ts-expect-error The 'name' property should exist
    name: 'http',
    host,
    port,
    path: '/',
    handleExceptions: true,
    exitOnError: false,
    json: false,
    level: logLvl,
    format: format.combine(
      stripColorFormat,
      format.printf(formatLogLine(args, false))
    ),
  });
}

/**
 *
 * @param {import('@appium/types').StringRecord} args
 * @returns {Promise<import('winston-transport')[]>}
 */
async function createTransports(args) {
  const transports = [];
  let consoleLogLevel = null;
  let fileLogLevel = null;

  if (args.loglevel && args.loglevel.match(':')) {
    // --log-level arg can optionally provide diff logging levels for console and file, separated by a colon
    const lvlPair = args.loglevel.split(':');
    consoleLogLevel = lvlPair[0] || consoleLogLevel;
    fileLogLevel = lvlPair[1] || fileLogLevel;
  } else {
    consoleLogLevel = fileLogLevel = args.loglevel;
  }

  transports.push(createConsoleTransport(args, consoleLogLevel));

  if (args.logFile) {
    try {
      // if we don't delete the log file, winston will always append and it will grow infinitely large;
      // winston allows for limiting log file size, but as of 9.2.14 there's a serious bug when using
      // maxFiles and maxSize together. https://github.com/flatiron/winston/issues/397
      if (await fs.exists(args.logFile)) {
        await fs.unlink(args.logFile);
      }

      transports.push(createFileTransport(args, fileLogLevel));
    } catch (e) {
      // eslint-disable-next-line no-console
      console.log(
        `Tried to attach logging to file '${args.logFile}' but an error ` + `occurred: ${e.message}`
      );
    }
  }

  if (args.webhook) {
    try {
      transports.push(createHttpTransport(args, fileLogLevel));
    } catch (e) {
      // eslint-disable-next-line no-console
      console.log(
        `Tried to attach logging to Http at ${args.webhook} but ` +
          `an error occurred: ${e.message}`
      );
    }
  }

  return transports;
}

/**
 *
 * @param {string} text
 * @returns {string}
 */
function toDecoratedPrefix(text) {
  return `[${text}]`;
}

/**
 * Selects the color of the text in terminal from the MIN_COLOR..MAX_COLOR
 * range. We use adler32 hashing to ensure that equal prefixes would always have
 * same colors.
 *
 * @param {string} text Initial text
 * @returns {string} Colorized text (with pseudocode cchars added)
 */
function colorizePrefix(text) {
  let colorIndex = COLORS_CACHE.get(text);
  if (!colorIndex) {
    const hash = adler32(text);
    colorIndex = MIN_COLOR + hash % (MAX_COLOR - MIN_COLOR);
    COLORS_CACHE.set(text, colorIndex);
  }
  return `\x1b[38;5;${colorIndex}m${text}\x1b[0m`;
}

async function init(args) {
  globalLog.level = 'silent';

  // clean up in case we have initiated before since npmlog is a global object
  clear();

  const transports = await createTransports(args);
  const transportNames = new Set(transports.map((tr) => tr.constructor.name));
  log = createLogger({
    transports,
    levels,
  });

  const reportedLoggerErrors = new Set();
  // Capture logs emitted via npmlog and pass them through winston
  globalLog.on('log', ({level, message, prefix}) => {
    const {sessionSignature} = globalLog.asyncStorage.getStore() ?? {};
    /** @type {string[]} */
    const prefixes = [];
    if (sessionSignature) {
      prefixes.push(sessionSignature);
    }
    if (prefix) {
<<<<<<< HEAD
      const decoratedPrefix = `[${prefix}]`;
      const toColorizedDecoratedPrefix = () => prefix === APPIUM_LOGGER_NAME
        ? decoratedPrefix.magenta
        : getColorizedPrefix(decoratedPrefix);
      const messagePrefix = isLogColorEnabled(args)
        ? toColorizedDecoratedPrefix()
        : decoratedPrefix;
      msg = `${messagePrefix} ${msg}`;
=======
      prefixes.push(prefix);
>>>>>>> 0363aab8
    }
    let msg = message;
    if (!_.isEmpty(prefixes)) {
      const finalPrefix = prefixes
        .map(toDecoratedPrefix)
        .map((pfx) => args.logNoColors ? pfx : colorizePrefix(pfx))
        .join('');
      msg = `${finalPrefix} ${msg}`;
    }
    const winstonLevel = npmToWinstonLevels[level] || 'info';
    try {
      log[winstonLevel](msg);
      if (_.isFunction(args.logHandler)) {
        args.logHandler(level, msg);
      }
    } catch (e) {
      if (!reportedLoggerErrors.has(e.message) && process.stderr.writable) {
        // eslint-disable-next-line no-console
        console.error(
          `The log message '${_.truncate(msg, {length: 30})}' cannot be written into ` +
          `one or more requested destinations: ${transportNames}. Original error: ${e.message}`
        );
        reportedLoggerErrors.add(e.message);
      }
    }
  });
}

function clear() {
  if (log) {
    for (let transport of _.keys(log.transports)) {
      log.remove(transport);
    }
  }
  globalLog.removeAllListeners('log');
}

/**
 * @param {import('@appium/types').StringRecord} args
 * @param {boolean} targetConsole
 * @returns {(info: import('logform').TransformableInfo) => string}
 */
function formatLogLine(args, targetConsole) {
  return (info) => {
    if (['json', 'pretty_json'].includes(args.logFormat)) {
      let infoCopy = {...info};
      if (targetConsole && !args.logTimestamp) {
        delete infoCopy.timestamp;
      }
      return JSON.stringify(infoCopy, null, args.logFormat === 'pretty_json' ? 2 : undefined);
    }
    if (targetConsole) {
      return `${args.logTimestamp ? `${info.timestamp} - ` : ''}${info.message}`;
    }
    return `${info.timestamp} ${info.message}`;
  };
}

/**
 * add the timestamp in the correct format to the log info object
 *
 * @param {import('@appium/types').StringRecord} args
 * @returns {import('logform').Format}
 */
function formatTimestamp(args) {
  return format.timestamp({
    format() {
      let date = new Date();
      if (args.useLocalTimeZone) {
        date = new Date(date.valueOf() - date.getTimezoneOffset() * 60000);
      }
      // '2012-11-04T14:51:06.157Z' -> '2012-11-04 14:51:06:157'
      return date.toISOString().replace(/[TZ]/g, ' ').replace(/\./g, ':').trim();
    },
  });
}

/**
 * Strips color control codes from the given string
 *
 * @param {string} text
 * @returns {string}
 */
function stripColorCodes(text) {
  return text.replace(COLOR_CODE_PATTERN, '');
}

/**
 *
 * @param {import('@appium/types').StringRecord} args
 * @returns {boolean}
 */
function isLogColorEnabled(args) {
  return !args.logNoColors && args.logFormat === 'text';
}

export {init, clear};
export default init;<|MERGE_RESOLUTION|>--- conflicted
+++ resolved
@@ -243,24 +243,13 @@
       prefixes.push(sessionSignature);
     }
     if (prefix) {
-<<<<<<< HEAD
-      const decoratedPrefix = `[${prefix}]`;
-      const toColorizedDecoratedPrefix = () => prefix === APPIUM_LOGGER_NAME
-        ? decoratedPrefix.magenta
-        : getColorizedPrefix(decoratedPrefix);
-      const messagePrefix = isLogColorEnabled(args)
-        ? toColorizedDecoratedPrefix()
-        : decoratedPrefix;
-      msg = `${messagePrefix} ${msg}`;
-=======
       prefixes.push(prefix);
->>>>>>> 0363aab8
     }
     let msg = message;
     if (!_.isEmpty(prefixes)) {
       const finalPrefix = prefixes
         .map(toDecoratedPrefix)
-        .map((pfx) => args.logNoColors ? pfx : colorizePrefix(pfx))
+        .map((pfx) => isLogColorEnabled(args) ? colorizePrefix(pfx) : pfx)
         .join('');
       msg = `${finalPrefix} ${msg}`;
     }
