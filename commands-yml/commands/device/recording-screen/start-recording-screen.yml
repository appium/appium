---
name: Start Recording Screen
short_description: Start recording screen

example_usage:
  java:
    |
      driver.startRecordingScreen();
      driver.startRecordingScreen(new BaseStartScreenRecordingOptions(....));
  javascript_wd:
    |
      await driver.startRecordingScreen();
  javascript_wdio:
    |
      driver.startRecordingScreen();
  ruby:
    |
      start_recording_screen
      start_recording_screen video_size: '1280x720', time_limit: '180', bit_rate: '5000000' # Android
      start_recording_screen video_type: 'h264', time_limit: '260' # iOS
  ruby_core:
    |
      @driver.start_recording_screen
      @driver.start_recording_screen video_size: '1280x720', time_limit: '180', bit_rate: '5000000' # Android
      @driver.start_recording_screen video_type: 'h264', time_limit: '260' # iOS
  python:
    |
      self.driver.start_recording_screen()
  php:
    |
      // TODO PHP sample
  csharp:
    |
      driver.StartRecordingScreen(
          AndroidStartScreenRecordingOptions.GetAndroidStartScreenRecordingOptions()
              .WithTimeLimit(TimeSpan.FromSeconds(10))
              .WithBitRate(500000)
              .WithVideoSize("720x1280"));

client_docs:
  java: "https://static.javadoc.io/io.appium/java-client/6.1.0/io/appium/java_client/screenrecording/CanRecordScreen.html#startRecordingScreen-T-"
  python: "https://github.com/appium/python-client"
  javascript_wd: "https://github.com/admc/wd/blob/master/lib/commands.js#L3412"
  ruby:
    - android: "https://www.rubydoc.info/github/appium/ruby_lib_core/Appium/Core/Android/Device#start_recording_screen-instance_method"
      ios: "https://www.rubydoc.info/github/appium/ruby_lib_core/Appium/Core/Ios/Xcuitest/Device#start_recording_screen-instance_method"
  ruby_core:
    - android: "https://www.rubydoc.info/github/appium/ruby_lib_core/Appium/Core/Android/Device#start_recording_screen-instance_method"
      ios: "https://www.rubydoc.info/github/appium/ruby_lib_core/Appium/Core/Ios/Xcuitest/Device#start_recording_screen-instance_method"
  php: "https://github.com/appium/php-client/" # TODO PHP documentation link
  csharp: "https://github.com/appium/appium-dotnet-driver/" # TODO Dotnet documentation link

# Driver support by platform
driver_support:
  ios:
    xcuitest: true
    uiautomation: false
  android:
    espresso: true
    uiautomator2: true
    uiautomator: true
  mac:
    mac: false # TODO Confirm this that mouse movements
  windows:
    windows: false # TODO Confirm this
client_support:
  java: true
  python: true
  ruby: true
  php: false
  csharp: false
  javascript_wd: true
  javascript_wdio: true


# Information about the HTTP endpoints
endpoint:
  url: /session/:session_id/appium/start_recording_screen
  method: POST
  url_parameters:
    - name: session_id
      description: ID of the session to route the command to
  json_parameters:
    - name: options 
      type: object
      description: The following parameters of the action
    - name: options.remotePath
      type: string
      description: The path to the remote location, where the resulting video should be uploaded.
                   The following protocols are supported http/https, ftp.
                   Null or empty string value (the default setting) means the content of resulting
                   file should be encoded as Base64 and passed as the endpoint response value.
                   An exception will be thrown if the generated media file is too big to
                   fit into the available process memory.
                   This option only has an effect if there is screen recording process in progress
                   and `forceRestart` parameter is not set to `true`.
    - name: options.username
      type: string
      description: The name of the user for the remote authentication.
    - name: options.password
      type: string
      description: The password for the remote authentication.
    - name: options.method
      type: string
      description: The http multipart upload method name. The 'PUT' one is used by default.
    - name: options.forceRestart
      type: boolean
      description: Whether to try to catch and upload/return the currently running screen recording
                   (`false`, the default setting on server) or ignore the result of it
                   and start a new recording immediately (`true`).
    - name: options.timeLimit
      type: string
      description: Recording time. 180 seconds is by default.
    - name: options.videoType
      type: string
      description: (iOS Only) The format of the screen capture to be recorded.
<<<<<<< HEAD
                   Available formats are the output of `ffmpeg -codecs` such as `h264`, `libx264` and `mpeg4`. Defaults to `mpeg4`.
=======
                   Available formats are the output of `ffmpeg -codecs` such as `libx264` and `mpeg4`. Defaults to `mpeg4`.
>>>>>>> 6ce6bb90
                   If you have difficulties try "mpeg4"
    - name: options.videoQuality
      type: string
      description: (iOS Only) The video encoding quality (low, medium, high, photo - defaults to medium).
    - name: options.videoFps
      type: string
      description: (iOS Only) The Frames Per Second rate of the recorded video.
                   Change this value if the resulting video is too slow or too fast. Defaults to 10.
                   This can decrease the resulting file size.
    - name: options.videoScale
      type: string
      description: (iOS Only) The scaling value to apply. Read https://trac.ffmpeg.org/wiki/Scaling for possible values.
                   Example value of 720p scaling is '1280:720'. This can decrease/increase the resulting file size.
                   No scale is applied by default.
    - name: options.bitRate
      type: string
      description: (Android Only) The video bit rate for the video, in megabits per second.
                   4 Mbp/s(4000000) is by default for Android API level below 27. 20 Mb/s(20000000) for API level 27 and above.
    - name: options.videoSize
      type: string
      description: (Android Only) The format is widthxheight.
                   The default value is the device's native display resolution (if supported),
                   1280x720 if not. For best results,
                   use a size supported by your device's Advanced Video Coding (AVC) encoder.
                   For example, "1280x720"
    - name: options.bugReport
      type: string
      description: (Android Only) Set it to `true` in order to display additional information on the video overlay,
                   such as a timestamp, that is helpful in videos captured to illustrate bugs.
                   This option is only supported since API level 27 (Android O).

specifications:
  jsonwp: https://github.com/appium/appium-base-driver/blob/master/lib/protocol/routes.js#L345<|MERGE_RESOLUTION|>--- conflicted
+++ resolved
@@ -114,11 +114,7 @@
     - name: options.videoType
       type: string
       description: (iOS Only) The format of the screen capture to be recorded.
-<<<<<<< HEAD
-                   Available formats are the output of `ffmpeg -codecs` such as `h264`, `libx264` and `mpeg4`. Defaults to `mpeg4`.
-=======
                    Available formats are the output of `ffmpeg -codecs` such as `libx264` and `mpeg4`. Defaults to `mpeg4`.
->>>>>>> 6ce6bb90
                    If you have difficulties try "mpeg4"
     - name: options.videoQuality
       type: string
