{
  "name": "@appium/docutils",
<<<<<<< HEAD
  "version": "1.0.0",
=======
  "version": "0.4.13",
>>>>>>> 67504604
  "description": "Documentation generation utilities for Appium and related projects",
  "keywords": [
    "automation",
    "javascript",
    "selenium",
    "webdriver",
    "ios",
    "android",
    "firefoxos",
    "testing"
  ],
  "homepage": "https://appium.io",
  "bugs": {
    "url": "https://github.com/appium/appium/issues"
  },
  "repository": {
    "type": "git",
    "url": "https://github.com/appium/appium.git",
    "directory": "packages/docutils"
  },
  "license": "Apache-2.0",
  "author": "https://github.com/appium",
  "types": "./build/lib/index.d.ts",
  "directories": {
    "lib": "lib"
  },
  "bin": {
    "appium-docs": "./bin/appium-docs.js"
  },
  "files": [
    "index.js",
    "index.d.ts",
    "base-mkdocs.yml",
    "lib",
    "build",
    "tsconfig.json",
    "!build/tsconfig.tsbuildinfo",
    "requirements.txt"
  ],
  "scripts": {
    "test": "npm run test:unit",
    "test:e2e": "echo \"No e2e tests for this package\"",
    "test:smoke": "node ./index.js",
    "test:unit": "mocha \"./test/unit/**/*.spec.js\"",
    "start": "node ./build/lib/cli/index.js"
  },
  "dependencies": {
    "@appium/support": "^4.1.10",
    "@appium/tsconfig": "^0.x",
    "@sliphua/lilconfig-ts-loader": "3.2.2",
    "@types/which": "3.0.1",
    "chalk": "4.1.2",
    "consola": "2.15.3",
    "diff": "5.1.0",
    "figures": "3.2.0",
    "json5": "2.2.3",
    "lilconfig": "2.1.0",
    "lodash": "4.17.21",
    "log-symbols": "4.1.0",
    "pkg-dir": "5.0.0",
    "read-pkg": "5.2.0",
    "semver": "7.5.4",
    "source-map-support": "0.5.21",
    "teen_process": "2.0.101",
    "type-fest": "3.13.1",
    "typescript": "5.0.4",
    "yaml": "2.3.4",
    "yargs": "17.7.2",
    "yargs-parser": "21.1.1"
  },
  "engines": {
    "node": "^14.17.0 || ^16.13.0 || >=18.0.0",
    "npm": ">=8"
  },
  "publishConfig": {
    "access": "public"
  },
  "gitHead": "8480a85ce2fa466360e0fb1a7f66628331907f02"
}<|MERGE_RESOLUTION|>--- conflicted
+++ resolved
@@ -1,10 +1,6 @@
 {
   "name": "@appium/docutils",
-<<<<<<< HEAD
   "version": "1.0.0",
-=======
-  "version": "0.4.13",
->>>>>>> 67504604
   "description": "Documentation generation utilities for Appium and related projects",
   "keywords": [
     "automation",
