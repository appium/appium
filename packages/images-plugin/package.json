--- conflicted
+++ resolved
@@ -34,11 +34,7 @@
   ],
   "scripts": {
     "test": "npm run test:unit",
-<<<<<<< HEAD
     "test:e2e": "mocha --exit --timeout 40s --slow 20s \"./test/e2e/**/*.spec.js\"",
-=======
-    "test:e2e": "mocha --timeout 40s --slow 20s \"./test/e2e/**/*.spec.*js\"",
->>>>>>> ad330eaa
     "test:smoke": "node ./index.js",
     "test:unit": "mocha \"./test/unit/**/*.spec.*js\""
   },
