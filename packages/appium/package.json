{
  "name": "appium",
<<<<<<< HEAD
  "version": "3.0.0-beta.1",
=======
  "version": "2.18.0",
>>>>>>> 5f6bdfc5
  "description": "Automation for Apps.",
  "keywords": [
    "automation",
    "javascript",
    "selenium",
    "webdriver",
    "ios",
    "android",
    "firefoxos",
    "testing"
  ],
  "homepage": "https://appium.io",
  "bugs": {
    "url": "https://github.com/appium/appium/issues"
  },
  "repository": {
    "type": "git",
    "url": "https://github.com/appium/appium.git",
    "directory": "packages/appium"
  },
  "license": "Apache-2.0",
  "author": "https://github.com/appium",
  "types": "./build/lib/main.d.ts",
  "bin": {
    "appium": "index.js"
  },
  "directories": {
    "lib": "./lib"
  },
  "files": [
    "lib",
    "build",
    "index.js",
    "driver.*",
    "support.*",
    "plugin.*",
    "scripts/autoinstall-extensions.js",
    "types",
    "tsconfig.json",
    "!build/tsconfig.tsbuildinfo"
  ],
  "scripts": {
    "build:docs": "node docs/scripts/build-docs.js",
    "build:docs:preview": "cross-env APPIUM_DOCS_PREVIEW=1 npm run build:docs",
    "build:docs:cli": "node docs/scripts/gen-cli-args-docs.js",
    "build:docs:reference": "node docs/scripts/build-reference.js",
    "dev:docs": "npm run dev:docs:en",
    "dev:docs:en": "appium-docs build --serve --mkdocs-yml ./docs/mkdocs-en.yml",
    "dev:docs:ja": "appium-docs build --serve --mkdocs-yml ./docs/mkdocs-ja.yml",
    "dev:docs:zh": "appium-docs build --serve --mkdocs-yml ./docs/mkdocs-zh.yml",
    "install-docs-deps": "appium-docs init --no-mkdocs",
    "postinstall": "node ./scripts/autoinstall-extensions.js",
    "publish:docs": "cross-env APPIUM_DOCS_PUBLISH=1 npm run build:docs",
    "test": "npm run test:unit",
    "test:e2e": "mocha --exit --timeout 1m --slow 30s \"./test/e2e/**/*.spec.js\"",
    "test:smoke": "cross-env APPIUM_HOME=./local_appium_home node ./index.js driver install uiautomator2 && cross-env APPIUM_HOME=./local_appium_home node ./index.js driver list",
    "test:unit": "mocha \"./test/unit/**/*.spec.js\""
  },
  "dependencies": {
<<<<<<< HEAD
    "@appium/base-driver": "^10.0.0-beta.2",
    "@appium/base-plugin": "^3.0.0-beta.2",
=======
    "@appium/base-driver": "^9.17.0",
    "@appium/base-plugin": "^2.3.6",
>>>>>>> 5f6bdfc5
    "@appium/docutils": "^1.1.0",
    "@appium/logger": "^1.7.0",
    "@appium/schema": "^0.8.1",
    "@appium/support": "^6.1.0",
    "@appium/types": "^0.25.3",
    "@sidvind/better-ajv-errors": "3.0.1",
    "ajv": "8.17.1",
    "ajv-formats": "3.0.1",
    "argparse": "2.0.1",
    "async-lock": "1.4.1",
    "asyncbox": "3.0.0",
    "axios": "1.9.0",
    "bluebird": "3.7.2",
    "lilconfig": "3.1.3",
    "lodash": "4.17.21",
    "lru-cache": "10.4.3",
    "ora": "5.4.1",
    "package-changed": "3.0.0",
    "resolve-from": "5.0.0",
    "semver": "7.7.1",
    "source-map-support": "0.5.21",
    "teen_process": "2.3.1",
<<<<<<< HEAD
    "type-fest": "4.40.0",
=======
    "type-fest": "4.40.1",
>>>>>>> 5f6bdfc5
    "winston": "3.17.0",
    "wrap-ansi": "7.0.0",
    "ws": "8.18.1",
    "yaml": "2.7.1"
  },
  "engines": {
    "node": "^20.9.0 || >=22.11.0",
    "npm": ">=10"
  },
  "publishConfig": {
    "access": "public",
    "tag": "beta"
  },
  "gitHead": "3fa73a1d1a95e3868fbceb005f8b1deb4ac53eaf"
}<|MERGE_RESOLUTION|>--- conflicted
+++ resolved
@@ -1,10 +1,6 @@
 {
   "name": "appium",
-<<<<<<< HEAD
   "version": "3.0.0-beta.1",
-=======
-  "version": "2.18.0",
->>>>>>> 5f6bdfc5
   "description": "Automation for Apps.",
   "keywords": [
     "automation",
@@ -64,13 +60,8 @@
     "test:unit": "mocha \"./test/unit/**/*.spec.js\""
   },
   "dependencies": {
-<<<<<<< HEAD
     "@appium/base-driver": "^10.0.0-beta.2",
     "@appium/base-plugin": "^3.0.0-beta.2",
-=======
-    "@appium/base-driver": "^9.17.0",
-    "@appium/base-plugin": "^2.3.6",
->>>>>>> 5f6bdfc5
     "@appium/docutils": "^1.1.0",
     "@appium/logger": "^1.7.0",
     "@appium/schema": "^0.8.1",
@@ -93,11 +84,7 @@
     "semver": "7.7.1",
     "source-map-support": "0.5.21",
     "teen_process": "2.3.1",
-<<<<<<< HEAD
-    "type-fest": "4.40.0",
-=======
     "type-fest": "4.40.1",
->>>>>>> 5f6bdfc5
     "winston": "3.17.0",
     "wrap-ansi": "7.0.0",
     "ws": "8.18.1",
