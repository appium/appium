{
  "name": "appium",
  "description": "Automation for Apps.",
  "tags": [
    "automation",
    "javascript",
    "selenium",
    "webdriver",
    "ios",
    "android",
    "firefoxos",
    "testing"
  ],
<<<<<<< HEAD
  "version": "1.15.0",
=======
  "version": "1.16.0-beta.1",
>>>>>>> a74c299f
  "author": "https://github.com/appium",
  "license": "Apache-2.0",
  "repository": {
    "type": "git",
    "url": "https://github.com/appium/appium.git"
  },
  "bugs": {
    "url": "https://github.com/appium/appium/issues"
  },
  "engines": {
    "node": ">=8",
    "npm": ">=6"
  },
  "main": "./build/lib/main.js",
  "bin": {
    "appium": "./build/lib/main.js",
    "authorize-ios": "./node_modules/.bin/authorize-ios"
  },
  "directories": {
    "lib": "./lib",
    "doc": "./docs"
  },
  "files": [
    "bin",
    "lib",
    "build/lib",
    "npm-shrinkwrap.json"
  ],
  "dependencies": {
    "@babel/runtime": "^7.6.0",
    "appium-android-driver": "^4.20.0",
    "appium-base-driver": "^4.0.3",
    "appium-espresso-driver": "^1.0.0",
    "appium-fake-driver": "^0.x",
    "appium-ios-driver": "4.x",
    "appium-mac-driver": "1.x",
    "appium-support": "2.x",
    "appium-tizen-driver": "^1.1.1-beta.4",
    "appium-uiautomator2-driver": "^1.37.1",
    "appium-webdriveragent": "^1.3.5",
    "appium-windows-driver": "1.x",
<<<<<<< HEAD
    "appium-xcuitest-driver": "^2.133.1",
=======
    "appium-xcuitest-driver": "^3.0.0",
>>>>>>> a74c299f
    "appium-youiengine-driver": "^1.2.0",
    "argparse": "^1.0.10",
    "async-lock": "^1.0.0",
    "asyncbox": "2.x",
    "bluebird": "3.x",
    "continuation-local-storage": "3.x",
    "dateformat": "^3.0.3",
    "find-root": "^1.1.0",
    "lodash": "^4.17.11",
    "longjohn": "^0.2.12",
    "npmlog": "4.x",
    "request": "^2.81.0",
    "request-promise": "4.x",
    "semver": "^6.1.2",
    "source-map-support": "0.x",
    "teen_process": "1.x",
    "winston": "3.x",
    "word-wrap": "^1.2.3"
  },
  "scripts": {
    "clean": "rm -rf node_modules && rm -f package-lock.json && npm install",
    "prepare": "gulp prepublish",
    "prepublishOnly": "npm run prune-shrinkwrap && gulp fixShrinkwrap",
    "postpublish": "npm run restore-shrinkwrap",
    "prune-shrinkwrap": "!(test -e npm-shrinkwrap.json) || (npm ci --production --ignore-scripts && npm run backup-shrinkwrap && npm shrinkwrap && npm install --only=dev --no-shrinkwrap)",
    "restore-shrinkwrap": "!(test -e npm-shrinkwrap.json) || (mv npm-shrinkwrap-backup.json npm-shrinkwrap.json)",
    "backup-shrinkwrap": "mv npm-shrinkwrap.json npm-shrinkwrap-backup.json",
    "check-pruned-shrinkwrap": "node check-pruned-shrinkwrap.js",
    "test": "gulp once",
    "e2e-test": "gulp e2e-test",
    "watch": "gulp watch",
    "build": "gulp transpile",
    "mocha": "mocha",
    "precommit-msg": "echo 'Pre-commit checks...' && exit 0",
    "precommit-test": "REPORTER=dot gulp once",
    "lint": "gulp lint",
    "lint:fix": "gulp lint --fix",
    "coverage": "gulp coveralls",
    "generate-docs": "node ./build/commands-yml/parse.js",
    "zip": "zip -qr appium.zip .",
    "upload": "gulp github-upload",
    "zip-and-upload": "npm run zip && npm run upload",
    "authorize-ios": "authorize-ios"
  },
  "pre-commit": [
    "precommit-msg",
    "precommit-test"
  ],
  "devDependencies": {
    "appium-gulp-plugins": "^4.1.0",
    "chai": "4.x",
    "chai-as-promised": "7.x",
    "eslint-config-appium": "^4.0.1",
    "fancy-log": "^1.3.2",
    "gulp": "^4.0.0",
    "handlebars": "^4.2.0",
    "mocha": "^6.0.0",
    "pre-commit": "1.x",
    "replace-ext": "^1.0.0",
    "rimraf": "^3.0.0",
    "sinon": "^7.4.2",
    "validate.js": "^0.13.0",
    "wd": "^1.10.0",
    "yaml-js": "^0.2.0"
  },
  "optionalDependencies": {
    "fsevents": "2.x"
  }
}<|MERGE_RESOLUTION|>--- conflicted
+++ resolved
@@ -11,11 +11,7 @@
     "firefoxos",
     "testing"
   ],
-<<<<<<< HEAD
-  "version": "1.15.0",
-=======
   "version": "1.16.0-beta.1",
->>>>>>> a74c299f
   "author": "https://github.com/appium",
   "license": "Apache-2.0",
   "repository": {
@@ -57,11 +53,7 @@
     "appium-uiautomator2-driver": "^1.37.1",
     "appium-webdriveragent": "^1.3.5",
     "appium-windows-driver": "1.x",
-<<<<<<< HEAD
-    "appium-xcuitest-driver": "^2.133.1",
-=======
     "appium-xcuitest-driver": "^3.0.0",
->>>>>>> a74c299f
     "appium-youiengine-driver": "^1.2.0",
     "argparse": "^1.0.10",
     "async-lock": "^1.0.0",
