--- conflicted
+++ resolved
@@ -59,11 +59,7 @@
       | mobile:shell | Execute [ADB shell](https://developer.android.com/studio/command-line/adb#shellcommands) commands (requires [server flag](/docs/en/writing-running-appium/server-args.md#server-flags) `--relaxed-security` to be set) | ADB shell string | `am start -n com.example.demo/com.example.test.MainActivity` |
       | mobile:startLogsBroadcast |  Starts Android logcat broadcast websocket on the same host and port where Appium is running at `/ws/session/:sessionId:/appium/logcat` endpoint | <none> | <none> |
       | mobile:stopLogsBroadcast |  Stops the logcat broadcasting websocket server started by `mobile:startLogsBroadcast` | <none> | <none> |
-<<<<<<< HEAD
-      | mobile:performEditorAction | Performs the given editor action on the focused input field (available from Appium v1.10.0). The following action names are supported: `normal, unspecified, none, go, search, send, next, done, previous`.   | {action} | {action: "previous"}|
-=======
-      | mobile:performEditorAction | Performs the given editor action on the focused input field. The following action names are supported: `normal, unspecified, none, go, search, send, next, done, previous`.   | {action} | {action: "previous"}|
->>>>>>> bf1a0d16
+      | mobile:performEditorAction | Performs the given editor action on the focused input field (Appium 1.10.0+). The following action names are supported: `normal, unspecified, none, go, search, send, next, done, previous`.   | {action} | {action: "previous"}|
 
       ### Android (UiAutomator2 only)
       | Command | Description | Argument | Argument Example |
