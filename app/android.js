"use strict";

var errors = require('./errors')
  , adb = require('../android/adb')
  , _ = require('underscore')
  , logger = require('../logger').get('appium')
  , deviceCommon = require('./device')
  , status = require("./uiauto/lib/status")
  //, NotImplementedError = errors.NotImplementedError
  , NotYetImplementedError = errors.NotYetImplementedError
  , parseXpath = require('./uiauto/appium/xpath').parseXpath
  , exec = require('child_process').exec
  , fs = require('fs')
  , os = require('os')
  , temp = require('temp')
  , async = require('async')
  , path = require('path')
  , UnknownError = errors.UnknownError
  , helpers = require('./helpers')
  , isWindows = helpers.isWindows();

var Android = function(opts) {
  this.initialize(opts);
};

Android.prototype.initialize = function(opts) {
  this.rest = opts.rest;
  this.webSocket = opts.webSocket;
  this.opts = opts;
  this.apkPath = opts.apkPath;
  this.udid = opts.udid;
  this.appPackage = opts.appPackage;
  this.appActivity = opts.appActivity;
  this.appWaitActivity = opts.appWaitActivity;
  this.avdName = opts.avdName;
  this.appDeviceReadyTimeout = opts.appDeviceReadyTimeout;
  this.verbose = opts.verbose;
  this.queue = [];
  this.progress = 0;
  this.onStop = function() {};
  this.implicitWaitMs = 0;
  this.commandTimeoutMs = 60 * 1000;
  this.origCommandTimeoutMs = this.commandTimeoutMs;
  this.commandTimeout = null;
  this.shuttingDown = false;
  this.adb = null;
  this.swipeStepsPerSec = 200;
  this.asyncWaitMs = 0;
  this.remote = null;
  this.webElementIds = [];
  this.curWindowHandle = null;
  this.capabilities = {
    platform: 'LINUX'
    , browserName: 'Android'
    , version: '4.1'
    , webStorageEnabled: false
    , takesScreenshot: true
    , javascriptEnabled: true
    , databaseEnabled: false
  };
};

Android.prototype.inWebView = function() {
  return this.curWindowHandle !== null;
};

// Clear data, close app, then start app.
Android.prototype.fastReset = function(cb) {
  async.series([
    function(cb) { this.adb.runFastReset(cb); }.bind(this),
    function(cb) { this.adb.waitForNotActivity(cb); }.bind(this),
    function(cb) { this.adb.startApp(cb); }.bind(this),
  ], cb);
};

Android.prototype.keyevent = function(keycode, cb) {
  this.proxy(["pressKeyCode", keycode], cb);
};

Android.prototype.start = function(cb, onDie) {
  if (typeof onDie === "function") {
    this.onStop = onDie;
  }
  var didLaunch = false;

  var onLaunch = function(err, launchCb) {
    if (typeof launchCb === "undefined" || launchCb === null) {
      launchCb = cb;
    }
    var relaunchOn = [
      'Could not find a connected Android device'
      , 'Device did not become ready'
    ];
    var checkShouldRelaunch = function(msg) {
      var relaunch = false;
      _.each(relaunchOn, function(relaunchMsg) {
        relaunch = relaunch || msg.indexOf(relaunchMsg) !== -1;
      });
      return relaunch;
    };

    if (err) {
      // This message is from adb.js. Must update when adb.js changes.
      if (err.message === null ||
          typeof err.message === 'undefined' ||
          checkShouldRelaunch(err.message.toString())) {
        logger.error(err);
        logger.error("Above error isn't fatal, maybe relaunching adb will help....");
        this.adb.waitForDevice(function(err) {
          if (err) return launchCb(err);
          didLaunch = true;
          launchCb();
        });
      } else {
        // error is already printed by ADB.prototype.waitForActivity
        this.shutdown();
        this.adb = null;
        this.onStop = null;
        launchCb(err);
      }
    } else {
      logger.info("ADB launched! Ready for commands (will time out in " +
                  (this.commandTimeoutMs / 1000) + "secs)");
      this.resetTimeout();
      didLaunch = true;
      launchCb(null);
    }
  }.bind(this);

  var onExit = function(code) {
    if (!didLaunch) {
      logger.error("ADB quit before it successfully launched");
      cb("ADB quit unexpectedly before successfully launching");
      code = code || 1;
    } else if (typeof this.cbForCurrentCmd === "function") {
      var error = new UnknownError("ADB died while responding to command, " +
                                   "please check appium logs!");
      this.cbForCurrentCmd(error, null);
      code = code || 1;
    }

    if (this.adb) {
      this.adb.uninstallApp(function() {
        this.adb = null;
        this.shuttingDown = false;
        this.onStop(code);
        this.onStop = null;
      }.bind(this));
    } else {
      logger.info("We're in android's exit callback but adb is gone already");
    }
  }.bind(this);

  if (this.adb === null) {
    // Pass Android opts and Android ref to adb.
    this.adb = adb(this.opts, this);
    this.startAppium(onLaunch, onExit);
  } else {
    logger.error("Tried to start ADB when we already have one running!");
  }
};

Android.prototype.startAppium = function(onLaunch, onExit) {
  this.adb.startAppium(onLaunch, onExit);
};

Android.prototype.timeoutWaitingForCommand = function() {
  logger.info("Didn't get a new command in " + (this.commandTimeoutMs / 1000) +
              " secs, shutting down...");
  this.stop();
};

Android.prototype.stop = function(cb) {
  if (this.commandTimeout) {
    clearTimeout(this.commandTimeout);
  }
  if (this.adb === null) {
    logger.info("Trying to stop adb but it already exited");
    if (cb) {
      cb();
    }
  } else {
    if (cb) {
      this.onStop = cb;
    }
    this.shuttingDown = true;
    this.adb.goToHome(function() {
      this.shutdown();
    }.bind(this));
    this.queue = [];
    this.progress = 0;
  }
};

Android.prototype.shutdown = function() {
  this.adb.sendShutdownCommand(function() {
    logger.info("Sent shutdown command, waiting for ADB to stop...");
  }.bind(this));
};

Android.prototype.resetTimeout = function() {
  if (this.commandTimeout) {
    clearTimeout(this.commandTimeout);
  }
  this.commandTimeout = setTimeout(this.timeoutWaitingForCommand.bind(this),
      this.commandTimeoutMs);
};

Android.prototype.proxy = deviceCommon.proxy;
Android.prototype.respond = deviceCommon.respond;

Android.prototype.push = function(elem) {
  this.resetTimeout();

  this.queue.push(elem);

  var next = function() {
    if (this.queue.length <= 0) {
      return;
    }

    if (this.queue[0] === null) {
      this.queue.shift();
      return;
    }

    // Always send the command.
    if (this.progress > 0) {
      this.progress = 0;
    }

    var target = this.queue.shift()
      , action = target[0][0]
      , params = typeof target[0][1] === "undefined" ? {} : target[0][1]
      , cb = target[1];

    this.cbForCurrentCmd = cb;

    this.progress++;

    if (this.adb && !this.shuttingDown) {
      this.adb.sendAutomatorCommand(action, params, function(response) {
        this.cbForCurrentCmd = null;
        if (typeof cb === 'function') {
          this.respond(response, cb);
        }

        // maybe there's moar work to do
        this.progress--;
        next();
      }.bind(this));
    } else {
      this.cbForCurrentCmd = null;
      var msg = "Tried to send command to non-existent Android device, " +
                 "maybe it shut down?";
      if (this.shuttingDown) {
        msg = "We're in the middle of shutting down the Android device, " +
              "so your request won't be executed. Sorry!";
      }

      this.respond({
        status: status.codes.UnknownError.code
        , value: msg
      }, cb);
      this.progress--;
      next();
    }
  }.bind(this);

  next();
};

Android.prototype.waitForCondition = deviceCommon.waitForCondition;

Android.prototype.executeAtom = function(atom, args, cb, alwaysDefaultFrame) {
  var frames = alwaysDefaultFrame === true ? [] : this.curWebFrames;
  this.returnedFromExecuteAtom = false;
  this.processingRemoteCmd = true;
  this.remote.executeAtom(atom, args, frames, function(err, res) {
    this.processingRemoteCmd = false;
    if (!this.returnedFromExecuteAtom) {
      this.returnedFromExecuteAtom = true;
      res = this.parseExecuteResponse(res);
      cb(err, res);
    }
  }.bind(this));
};

Android.prototype.parseExecuteResponse = deviceCommon.parseExecuteResponse;
Android.prototype.parseElementResponse = deviceCommon.parseElementResponse;
Android.prototype.useAtomsElement = deviceCommon.useAtomsElement;

Android.prototype.setCommandTimeout = function(secs, cb) {
  logger.info("Setting command timeout for android to " + secs + " secs");
  this.origCommandTimeoutMs = this.commandTimeoutMs;
  this.commandTimeoutMs = secs * 1000;
  this.resetTimeout();
  cb(null, {
    status: status.codes.Success.code
    , value: secs
  });
};

Android.prototype.resetCommandTimeout = function(cb) {
  this.commandTimeoutMs = this.origCommandTimeoutMs;
  this.resetTimeout();
  cb(null, {
    status: status.codes.Success.code
    , value: ''
  });
};

Android.prototype.getCommandTimeout = function(cb) {
  this.resetTimeout();
  cb(null, {
    status: status.codes.Success.code
    , value: this.commandTimeoutMs / 1000
  });
};

Android.prototype.findElement = function(strategy, selector, cb) {
  if (this.inWebView()) {
    this.findWebElementOrElements(strategy, selector, false, "", cb);
  } else {
    this.findUIElementOrElements(strategy, selector, false, "", cb);
  }
};

Android.prototype.findElements = function(strategy, selector, cb) {
  if (this.inWebView()) {
    this.findWebElementOrElements(strategy, selector, true, "", cb);
  } else {
    this.findUIElementOrElements(strategy, selector, true, "", cb);
  }
};

Android.prototype.findWebElementOrElements = function(strategy, selector, many, ctx, cb) {
  var ext = many ? 's' : '';
  var atomsElement = this.getAtomsElement(ctx);
  var doFind = function(findCb) {
    this.executeAtom('find_element' + ext, [strategy, selector, atomsElement], function(err, res) {
      this.handleFindCb(err, res, many, findCb);
    }.bind(this));
  }.bind(this);
  this.waitForCondition(this.implicitWaitMs, doFind, cb);
};

Android.prototype.getAtomsElement = deviceCommon.getAtomsElement;

Android.prototype.findUIElementOrElements = function(strategy, selector, many, context, cb) {
  var params = {
    strategy: strategy
    , selector: selector
    , context: context
    , multiple: many
  };
  var xpathError = false;
  if (strategy === "xpath") {
    var xpathParams = parseXpath(selector);
    if (!xpathParams) {
      xpathError = true;
    } else {
      // massage for the javas
      if (xpathParams.attr === null) {
        xpathParams.attr = "";
      }
      if (xpathParams.constraint === null) {
        xpathParams.constraint = "";
      }
      params = _.extend(params, xpathParams);
    }
  }
  var doFind = function(findCb) {
    this.proxy(["find", params], function(err, res) {
      this.handleFindCb(err, res, many, findCb);
    }.bind(this));
  }.bind(this);
  if (!xpathError) {
    this.waitForCondition(this.implicitWaitMs, doFind, cb);
  } else {
    cb(null, {
      status: status.codes.XPathLookupError.code
      , value: "Could not parse xpath data from " + selector
    });
  }
};

Android.prototype.handleFindCb = function(err, res, many, findCb) {
  if (err) {
    findCb(false, err, res);
  } else {
    if (!many && res.status === 0 && res.value !== null) {
      findCb(true, err, res);
    } else if (many && typeof res.value !== 'undefined' && res.value.length > 0) {
      findCb(true, err, res);
    } else {
      findCb(false, err, res);
    }
  }
};

Android.prototype.findElementFromElement = function(element, strategy, selector, cb) {
  if (this.inWebView()) {
    this.findWebElementOrElements(strategy, selector, false, element, cb);
  } else {
    this.findUIElementOrElements(strategy, selector, false, element, cb);
  }
};

Android.prototype.findElementsFromElement = function(element, strategy, selector, cb) {
  if (this.inWebView()) {
    this.findWebElementOrElements(strategy, selector, true, element, cb);
  } else {
    this.findUIElementOrElements(strategy, selector, true, element, cb);
  }
};

Android.prototype.setValueImmediate = function(elementId, value, cb) {
  cb(new NotYetImplementedError(), null);
};

Android.prototype.findElementNameContains = function(name, cb) {
  cb(new NotYetImplementedError(), null);
};

Android.prototype.setValue = function(elementId, value, cb) {
  this.proxy(["element:setText", {elementId: elementId, text: value}], cb);
};

Android.prototype.click = function(elementId, cb) {
  if (this.inWebView()) {
    this.useAtomsElement(elementId, cb, function(atomsElement) {
      this.executeAtom('tap', [atomsElement], cb);
    }.bind(this));
  } else {
    this.proxy(["element:click", {elementId: elementId}], cb);
  }
};

Android.prototype.touchLongClick = function(elementId, cb) {
  this.proxy(["element:touchLongClick", {elementId: elementId}], cb);
};

Android.prototype.fireEvent = function(evt, elementId, value, cb) {
  cb(new NotYetImplementedError(), null);
};

Android.prototype.complexTap = function(tapCount, touchCount, duration, x, y, elementId, cb) {
  this.proxy(["click", {x: x, y: y}], cb);
};

Android.prototype.clear = function(elementId, cb) {
  this.proxy(["element:clear", {elementId: elementId}], cb);
};

Android.prototype.submit = function(elementId, cb) {
  cb(new NotYetImplementedError(), null);
};

Android.prototype.getName = function(elementId, cb) {
  this.proxy(["element:getName", {elementId: elementId}], cb);
};

Android.prototype.getText = function(elementId, cb) {
  this.proxy(["element:getText", {elementId: elementId}], cb);
};

Android.prototype.getAttribute = function(elementId, attributeName, cb) {
  var p = {elementId: elementId, attribute: attributeName};
  this.proxy(["element:getAttribute", p], cb);
};

Android.prototype.getLocation = function(elementId, cb) {
  this.proxy(["element:getLocation", {elementId: elementId}], cb);
};

Android.prototype.getSize = function(elementId, cb) {
  cb(new NotYetImplementedError(), null);
};

Android.prototype.getWindowSize = function(windowHandle, cb) {
  this.proxy(["getDeviceSize"], cb);
};

Android.prototype.back = function(cb) {
  this.proxy(["pressBack"], cb);
};

Android.prototype.forward = function(cb) {
  cb(new NotYetImplementedError(), null);
};

Android.prototype.refresh = function(cb) {
  cb(new NotYetImplementedError(), null);
};

Android.prototype.getPageIndex = function(elementId, cb) {
  cb(new NotYetImplementedError(), null);
};

Android.prototype.keys = function(elementId, keys, cb) {
  this.proxy(["element:setText", {elementId: elementId, text: keys}], cb);
};

Android.prototype.frame = function(frame, cb) {
  cb(new NotYetImplementedError(), null);
};

Android.prototype.leaveWebView = function(cb) {
  cb(new NotYetImplementedError(), null);
};

Android.prototype.implicitWait = function(ms, cb) {
  this.implicitWaitMs = parseInt(ms, 10);
  logger.info("Set Android implicit wait to " + ms + "ms");
  cb(null, {
    status: status.codes.Success.code
    , value: null
  });
};

Android.prototype.asyncScriptTimeout = function(ms, cb) {
    cb(new NotYetImplementedError(), null);
};

Android.prototype.executeAsync = function(script, args, responseUrl, cb) {
    cb(new NotYetImplementedError(), null);
};

Android.prototype.elementDisplayed = function(elementId, cb) {
  var p = {elementId: elementId, attribute: "displayed"};
  this.proxy(["element:getAttribute", p], cb);
};

Android.prototype.elementEnabled = function(elementId, cb) {
  var p = {elementId: elementId, attribute: "enabled"};
  this.proxy(["element:getAttribute", p], cb);
};

Android.prototype.elementSelected = function(elementId, cb) {
  var p = {elementId: elementId, attribute: "selected"};
  this.proxy(["element:getAttribute", p], cb);
};

Android.prototype.getCssProperty = function(elementId, propertyName, cb) {
  cb(new NotYetImplementedError(), null);
};

Android.prototype.getPageSource = function(cb) {
  var xmlFile = temp.path({suffix: '.xml'});
  var jsonFile = xmlFile + '.json';
  var json = '';
  async.series(
        [
          function(cb) {
<<<<<<< HEAD
            var cmd = this.adb.adbCmd + ' shell uiautomator dump /data/local/tmp/dump.xml';
            logger.debug('getPageSource command: ' + cmd);
            exec(cmd, { maxBuffer: 524288 }, function(err, stdout, stderr) {
              if (err) {
                logger.warn(stderr);
                return cb(err);
              }
              cb(null);
            });
          }.bind(this),
=======
            // /data/local/tmp/dump.xml
            me.proxy(["dumpWindowHierarchy"], cb);
          },
>>>>>>> 616e17d8
          function(cb) {
            var cmd = this.adb.adbCmd + ' pull /data/local/tmp/dump.xml "' + xmlFile + '"';
            logger.debug('transferPageSource command: ' + cmd);
            exec(cmd, { maxBuffer: 524288 }, function(err, stdout, stderr) {
              if (err) {
                logger.warn(stderr);
                return cb(err);
              }
              cb(null);
            });
          }.bind(this),
          function(cb) {
            var jar = path.resolve(__dirname, '../app/android/dump2json.jar');
            var cmd = 'java -jar "' + jar + '" "' + xmlFile + '"';
            logger.debug('json command: ' + cmd);
            exec(cmd, { maxBuffer: 524288 }, function(err, stdout, stderr) {
              if (err) {
                logger.warn(stderr);
                return cb(err);
              }
              cb(null);
            });
          },
          function(cb) {
            json = fs.readFileSync(jsonFile, 'utf8');
            fs.unlinkSync(jsonFile);
            fs.unlinkSync(xmlFile);
            cb(null);
          }
        ],
        // Top level cb
        function(){
          cb(null, {
               status: status.codes.Success.code
               , value: json
             });
        });
};

Android.prototype.getPageSourceXML = function(cb) {
  var xmlFile = temp.path({suffix: '.xml'});
  async.series(
        [
          function(cb) {
            var cmd = this.adb.adbCmd + ' shell uiautomator dump /data/local/tmp/dump.xml';
            logger.debug('getPageSourceXML command: ' + cmd);
            exec(cmd, { maxBuffer: 524288 }, function(err, stdout, stderr) {
              if (err) {
                logger.warn(stderr);
                return cb(err);
              }
              cb(null);
            });
          }.bind(this),
          function(cb) {
            var cmd = this.adb.adbCmd + ' pull /data/local/tmp/dump.xml "' + xmlFile + '"';
            logger.debug('transferPageSourceXML command: ' + cmd);
            exec(cmd, { maxBuffer: 524288 }, function(err, stdout, stderr) {
              if (err) {
                logger.warn(stderr);
                return cb(err);
              }
              cb(null);
            });
          }.bind(this)

        ],
        // Top level cb
        function(){
          var xml = fs.readFileSync(xmlFile, 'utf8');
          fs.unlinkSync(xmlFile);
          cb(null, {
               status: status.codes.Success.code
               , value: xml
             });
        });
};

Android.prototype.waitForPageLoad = function(cb) {
  this.proxy(["waitForIdle", {}], cb);
};

Android.prototype.getAlertText = function(cb) {
    cb(new NotYetImplementedError(), null);
};

Android.prototype.setAlertText = function(text, cb) {
    cb(new NotYetImplementedError(), null);
};

Android.prototype.postAcceptAlert = function(cb) {
    cb(new NotYetImplementedError(), null);
};

Android.prototype.postDismissAlert = function(cb) {
    cb(new NotYetImplementedError(), null);
};

Android.prototype.lock = function(secs, cb) {
    cb(new NotYetImplementedError(), null);
};

Android.prototype.background = function(secs, cb) {
    cb(new NotYetImplementedError(), null);
};

Android.prototype.getOrientation = function(cb) {
  this.proxy(["orientation", {}], cb);
};

Android.prototype.setOrientation = function(orientation, cb) {
  this.proxy(["orientation", {orientation: orientation}], cb);
};

Android.prototype.getScreenshot = function(cb) {
  this.adb.requireDeviceId();
  var localfile = temp.path({prefix: 'appium', suffix: '.png'});
  var b64data = "";
  var jar = path.resolve(__dirname, '..', 'app', 'android', 'ScreenShooter.jar');
  var jarpath = path.resolve(process.env.ANDROID_HOME, "tools", "lib");
  var classpath = "";

  async.series([
    function(cb) {
      if (isWindows) {
        classpath = path.resolve(jarpath, "ddmlib.jar") + ";" + path.resolve(jarpath, "x86", "swt.jar") + ";" + jar;
        cb(null);
      } else {
        exec('uname -m', { maxBuffer: 524288 }, function (error, stdout, stderr) {
          if (error) {
            cb(error);
          } else {
            classpath = path.resolve(jarpath, "ddmlib.jar") + ":" + path.resolve(jarpath, stdout.trim(), "swt.jar") + ":" + jar;
            cb(null);
          }
        });
      }
    },
    function(cb) {
      var javaCmd = 'java -classpath "' + classpath + '" io.appium.android.screenshooter.ScreenShooter ';

      var cmd = javaCmd + this.adb.curDeviceId + ' "' + localfile + '"';
      logger.debug("screenshot cmd: " + cmd);
      exec(cmd, { maxBuffer: 524288 }, function(err, stdout, stderr) {
        if (err) {
          logger.warn(stderr);
          return cb(err);
        }
        cb(null);
      });
    }.bind(this),
    function(cb) {
      fs.readFile(localfile, function read(err, data) {
        if (err) {
          cb(err);
        } else {
          b64data = new Buffer(data).toString('base64');
          cb(null);
        }
      });
    },
    function(cb) {
      fs.unlink(localfile, function(err) {
        if (err) {
          cb(err);
        } else {
          cb(null);
        }
      });
    }
  ],
  // Top level cb
  function(){
    cb(null, {
      status: status.codes.Success.code
      , value: b64data
    });
  });
};

Android.prototype.fakeFlick = function(xSpeed, ySpeed, swipe, cb) {
  this.proxy(["flick", {xSpeed: xSpeed, ySpeed: ySpeed}], cb);
};

Android.prototype.fakeFlickElement = function(elementId, xoffset, yoffset, speed, cb) {
  this.proxy(["element:flick", {xoffset: xoffset, yoffset: yoffset, speed: speed, elementId: elementId}], cb);
};

Android.prototype.swipe = function(startX, startY, endX, endY, duration, touchCount, elId, cb) {
  if (startX === 'null') {
    startX = 0.5;
  }
  if (startY === 'null') {
    startY = 0.5;
  }
  var swipeOpts = {
    startX: startX
    , startY: startY
    , endX: endX
    , endY: endY
    , steps: Math.round((duration * 1000) / this.swipeStepsPerSec)
  };
  var swipeCb = function(err, res) {
    setTimeout(function() {
      cb(err, res);
    }, duration * 1000);
  };
  if (elId !== null) {
    swipeOpts.elementId = elId;
    this.proxy(["element:swipe", swipeOpts], swipeCb);
  } else {
    this.proxy(["swipe", swipeOpts], swipeCb);
  }
};

Android.prototype.rotate = function(x, y, radius, rotation, duration, touchCount, elId, cb) {
  cb(new NotYetImplementedError(), null);
};

Android.prototype.flick = function(startX, startY, endX, endY, touchCount, elId, cb) {
  if (startX === 'null') {
    startX = 0.5;
  }
  if (startY === 'null') {
    startY = 0.5;
  }
  var swipeOpts = {
    startX: startX
    , startY: startY
    , endX: endX
    , endY: endY
    , steps: 20
  };
  if (elId !== null) {
    swipeOpts.elementId = elId;
    this.proxy(["element:swipe", swipeOpts], cb);
  } else {
    this.proxy(["swipe", swipeOpts], cb);
  }
};

Android.prototype.scrollTo = function(elementId, text, cb) {
  // instead of the elementId as the element to be scrolled too,
  // it's the scrollable view to swipe until the uiobject that has the
  // text is found.
  var opts = {
    text: text
    , elementId: elementId
  };
  this.proxy(["element:scrollTo", opts], cb);
};

Android.prototype.shake = function(cb) {
  cb(new NotYetImplementedError(), null);
};

Android.prototype.setLocation = function(latitude, longitude, altitude, horizontalAccuracy, verticalAccuracy, course, speed, cb) {
  var cmd = "geo fix " + longitude + " " + latitude;
  this.adb.sendTelnetCommand(cmd, function(err, res) {
    if (err) {
      return cb(null, {
        status: status.codes.UnknownError.code
        , value: "Could not set geolocation via telnet to device"
      });
    }
    cb(null, {
      status: status.codes.Success.code
      , value: res
    });
  });
};

Android.prototype.hideKeyboard = function(keyName, cb) {
  cb(new NotYetImplementedError(), null);
};

Android.prototype.url = function(url, cb) {
  cb(new NotYetImplementedError(), null);
};

Android.prototype.active = function(cb) {
  cb(new NotYetImplementedError(), null);
};

Android.prototype.getWindowHandle = function(cb) {
  cb(new NotYetImplementedError(), null);
};

Android.prototype.getWindowHandles = function(cb) {
  cb(new NotYetImplementedError(), null);
};

Android.prototype.setWindow = function(name, cb) {
  cb(new NotYetImplementedError(), null);
};

Android.prototype.closeWindow = function(cb) {
  cb(new NotYetImplementedError(), null);
};

Android.prototype.clearWebView = function(cb) {
  cb(new NotYetImplementedError(), null);
};

Android.prototype.execute = function(script, args, cb) {
  if (this.inWebView()) {
    this.convertElementForAtoms(args, function(err, res) {
      if (err) return cb(null, res);
      this.executeAtom('execute_script', [script, res], cb);
    }.bind(this));
  } else {
    cb(new NotYetImplementedError(), null);
  }
};

Android.prototype.convertElementForAtoms = deviceCommon.convertElementForAtoms;

Android.prototype.title = function(cb) {
  cb(new NotYetImplementedError(), null);
};

Android.prototype.moveTo = function(element, xoffset, yoffset, cb) {
  cb(new NotYetImplementedError(), null);
};

Android.prototype.clickCurrent = function(button, cb) {
  cb(new NotYetImplementedError(), null);
};

Android.prototype.getCookies = function(cb) {
  cb(new NotYetImplementedError(), null);
};

Android.prototype.setCookie = function(cookie, cb) {
  cb(new NotYetImplementedError(), null);
};

Android.prototype.deleteCookie = function(cookie, cb) {
  cb(new NotYetImplementedError(), null);
};

Android.prototype.deleteCookies = function(cb) {
  cb(new NotYetImplementedError(), null);
};

Android.prototype.getCurrentActivity = function(cb) {
  this.adb.getFocusedPackageAndActivity(function(err, curPackage, activity) {
    if (err) {
      return cb(null, {
        status: status.codes.UnknownError.code
        , value: err.message
      });
    }
    cb(null, {
      status: status.codes.Success.code
      , value: activity
    });
  });
};

Android.prototype.isAppInstalled = function(appPackage, cb) {
  var isInstalledCommand = null;
  if (this.udid) {
    isInstalledCommand = 'adb -s ' + this.udid + ' shell pm path ' + appPackage;
  } else if (this.avdName) {
    isInstalledCommand = 'adb -e shell pm path ' + appPackage;
  }
  deviceCommon.isAppInstalled(isInstalledCommand, cb);
};

Android.prototype.removeApp = function(appPackage, cb) {
  var removeCommand = null;
  if (this.udid) {
    removeCommand = 'adb -s ' + this.udid + ' uninstall ' + appPackage;
  } else if (this.avdName) {
    removeCommand = 'adb -e uninstall ' + appPackage;
  }
  deviceCommon.removeApp(removeCommand, this.udid, appPackage, cb);
};

Android.prototype.installApp = function(appPackage, cb) {
  var installationCommand = null;
  if (this.udid) {
    installationCommand = 'adb -s ' + this.udid + ' install ' + appPackage;
  } else if (this.avdName) {
    installationCommand = 'adb -s ' + this.avdName + ' install ' + appPackage;
  }
  deviceCommon.installApp(installationCommand, this.udid, appPackage, cb);
};

Android.prototype.unpackApp = function(req, cb) {
  deviceCommon.unpackApp(req, '.apk', cb);
};

module.exports = function(opts) {
  return new Android(opts);
};

module.exports.Android = Android;<|MERGE_RESOLUTION|>--- conflicted
+++ resolved
@@ -553,22 +553,9 @@
   async.series(
         [
           function(cb) {
-<<<<<<< HEAD
-            var cmd = this.adb.adbCmd + ' shell uiautomator dump /data/local/tmp/dump.xml';
-            logger.debug('getPageSource command: ' + cmd);
-            exec(cmd, { maxBuffer: 524288 }, function(err, stdout, stderr) {
-              if (err) {
-                logger.warn(stderr);
-                return cb(err);
-              }
-              cb(null);
-            });
+            // /data/local/tmp/dump.xml
+            this.proxy(["dumpWindowHierarchy"], cb);
           }.bind(this),
-=======
-            // /data/local/tmp/dump.xml
-            me.proxy(["dumpWindowHierarchy"], cb);
-          },
->>>>>>> 616e17d8
           function(cb) {
             var cmd = this.adb.adbCmd + ' pull /data/local/tmp/dump.xml "' + xmlFile + '"';
             logger.debug('transferPageSource command: ' + cmd);
