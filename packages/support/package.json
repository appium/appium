--- conflicted
+++ resolved
@@ -73,11 +73,7 @@
     "source-map-support": "0.5.21",
     "supports-color": "8.1.1",
     "teen_process": "2.3.1",
-<<<<<<< HEAD
-    "type-fest": "4.40.0",
-=======
     "type-fest": "4.40.1",
->>>>>>> 5f6bdfc5
     "uuid": "11.1.0",
     "which": "4.0.0",
     "yauzl": "3.2.0"
