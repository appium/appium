--- conflicted
+++ resolved
@@ -1,10 +1,6 @@
 {
   "name": "@appium/docutils",
-<<<<<<< HEAD
-  "version": "1.0.33",
-=======
   "version": "1.0.34",
->>>>>>> eccae910
   "description": "Documentation generation utilities for Appium and related projects",
   "keywords": [
     "automation",
@@ -52,11 +48,7 @@
     "start": "node ./build/lib/cli/index.js"
   },
   "dependencies": {
-<<<<<<< HEAD
-    "@appium/support": "^6.0.7",
-=======
     "@appium/support": "^6.0.8",
->>>>>>> eccae910
     "@appium/tsconfig": "^0.3.5",
     "@sliphua/lilconfig-ts-loader": "3.2.2",
     "chalk": "4.1.2",
