--- conflicted
+++ resolved
@@ -167,12 +167,9 @@
 |`espressoServerLaunchTimeout`|Timeout in milliseconds used to wait for the Espresso server to launch. Defaults to `30000` |e.g., `50000`|
 |`espressoBuildConfig`|Path to the Espresso server build configuration JSON (see below)|e.g., `/projects/myapp-tests/buildconfig.json`|
 |`showGradleLog`|Whether to pipe Gradle build log for the Espresso server to the Appium log. Defaults to `false`|e.g., `true`|
-<<<<<<< HEAD
+|`skipServerInstallation`|Skip Espresso server build and apk installation. This option could break proper Espresso server setup for the particular Appium version, but it can improve startup performance when the proper Espresso server and the proper app under test are already installed on the device. Please, make sure not to enable this option if the Espresso server or the application under test needs an update. Defaults to `false` | `true` or `false`|
 |`intentOptions`|Intent options which will be used to start the application under test. It can set intent options such as `action`, `categories` and `component` as JSON format. Please read [#538](https://github.com/appium/appium-espresso-driver/issues/538) as an example usage. | e.g. `{"action": "android.intent.action.MAIN", "categories": "android.intent.category.LAUNCHER", "component": "com.appium/.launcher.MainActivity"` |
-=======
-|`skipServerInstallation`|Skip Espresso server build and apk installation. This option could break proper Espresso server setup for the particular Appium version, but it can improve startup performance when the proper Espresso server and the proper app under test are already installed on the device. Please, make sure not to enable this option if the Espresso server or the application under test needs an update. Defaults to `false` | `true` or `false`|
-
->>>>>>> ba62bdd5
+
 
 ##### Espresso server build configuration JSON
 Passing this configuration file using `espressoBuildConfig` desired capability allows to fine-tune the build process of the Espresso server. It is mostly useful in cases where the default Espresso server settings are not compatible with your application under test.
