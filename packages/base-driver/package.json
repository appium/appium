{
  "name": "@appium/base-driver",
<<<<<<< HEAD
  "version": "10.0.0-beta.2",
=======
  "version": "9.17.0",
>>>>>>> 5f6bdfc5
  "description": "Base driver class for Appium drivers",
  "keywords": [
    "automation",
    "javascript",
    "selenium",
    "webdriver",
    "ios",
    "android",
    "firefoxos",
    "testing"
  ],
  "homepage": "https://appium.io",
  "bugs": {
    "url": "https://github.com/appium/appium/issues"
  },
  "repository": {
    "type": "git",
    "url": "https://github.com/appium/appium.git",
    "directory": "packages/base-driver"
  },
  "license": "Apache-2.0",
  "author": "https://github.com/appium",
  "types": "./build/lib/index.d.ts",
  "directories": {
    "lib": "lib"
  },
  "files": [
    "index.js",
    "index.d.ts",
    "lib",
    "static",
    "build",
    "tsconfig.json",
    "!build/tsconfig.tsbuildinfo"
  ],
  "scripts": {
    "test": "run-p test:unit test:types",
    "test:e2e": "mocha --exit --timeout 20s --slow 10s \"./test/e2e/**/*.spec.js\"",
    "test:smoke": "node ./index.js",
    "test:unit": "mocha \"./test/unit/**/*.spec.js\"",
    "test:types": "tsd"
  },
  "dependencies": {
    "@appium/support": "^6.1.0",
    "@appium/types": "^0.25.3",
    "@colors/colors": "1.6.0",
    "async-lock": "1.4.1",
    "asyncbox": "3.0.0",
    "axios": "1.9.0",
    "bluebird": "3.7.2",
    "body-parser": "1.20.3",
    "express": "5.0.1",
    "fastest-levenshtein": "1.0.16",
    "http-status-codes": "2.3.0",
    "lodash": "4.17.21",
    "lru-cache": "10.4.3",
    "method-override": "3.0.0",
    "morgan": "1.10.0",
    "path-to-regexp": "8.2.0",
    "serve-favicon": "2.5.0",
    "source-map-support": "0.5.21",
<<<<<<< HEAD
    "type-fest": "4.40.0"
=======
    "type-fest": "4.40.1",
    "validate.js": "0.13.1"
>>>>>>> 5f6bdfc5
  },
  "optionalDependencies": {
    "spdy": "4.0.2"
  },
  "engines": {
    "node": "^20.9.0 || >=22.11.0",
    "npm": ">=10"
  },
  "publishConfig": {
    "access": "public",
    "tag": "beta"
  },
  "gitHead": "8480a85ce2fa466360e0fb1a7f66628331907f02",
  "tsd": {
    "directory": "test/types"
  }
}<|MERGE_RESOLUTION|>--- conflicted
+++ resolved
@@ -1,10 +1,6 @@
 {
   "name": "@appium/base-driver",
-<<<<<<< HEAD
   "version": "10.0.0-beta.2",
-=======
-  "version": "9.17.0",
->>>>>>> 5f6bdfc5
   "description": "Base driver class for Appium drivers",
   "keywords": [
     "automation",
@@ -66,12 +62,8 @@
     "path-to-regexp": "8.2.0",
     "serve-favicon": "2.5.0",
     "source-map-support": "0.5.21",
-<<<<<<< HEAD
-    "type-fest": "4.40.0"
-=======
     "type-fest": "4.40.1",
     "validate.js": "0.13.1"
->>>>>>> 5f6bdfc5
   },
   "optionalDependencies": {
     "spdy": "4.0.2"
