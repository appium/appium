--- conflicted
+++ resolved
@@ -60,15 +60,13 @@
    */
   readonly payloadParams?: PayloadParams;
   /**
-<<<<<<< HEAD
    * If true, this `Method` will be removed and should not be used by clients
    */
   readonly deprecated?: boolean;
-=======
+  /**
    * Any additional info string or comments to this command.
    */
   readonly info?: string;
->>>>>>> fe4ffc15
 }
 
 /**
