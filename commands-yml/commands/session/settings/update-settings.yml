--- conflicted
+++ resolved
@@ -10,24 +10,16 @@
       await driver.updateSettings({nativeWebTap: true});
   javascript_wdio:
     |
-<<<<<<< HEAD
-      let settings = driver.settings("settings");
+      driver.settings({nativeWebTap: true});
   ruby:
     |
       @driver.update_settings(sample: 'value')
-=======
-      driver.settings({nativeWebTap: true});
->>>>>>> 136ea4d0
 
 client_docs:
   java: "http://appium.github.io/java-client/io/appium/java_client/HasSettings.html#setSetting-io.appium.java_client.Setting-java.lang.Object-"
   javascript_wdio: "http://webdriver.io/api/mobile/settings.html"
-<<<<<<< HEAD
-  javascript_wd: "https://github.com/admc/wd/blob/master/lib/commands.js#L3018"
+  javascript_wd: "https://github.com/admc/wd/blob/master/lib/commands.js#L3032"
   ruby: "http://www.rubydoc.info/github/appium/ruby_lib_core/Appium/Core/Device#update_settings-instance_method"
-=======
-  javascript_wd: "https://github.com/admc/wd/blob/master/lib/commands.js#L3032"
->>>>>>> 136ea4d0
 
 # Driver support by platform
 driver_support:
