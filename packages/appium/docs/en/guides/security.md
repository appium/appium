--- conflicted
+++ resolved
@@ -27,26 +27,9 @@
 
 |<div style="width:10em">Parameter</div>|Description|
 |---------------------------------------|-----------|
-<<<<<<< HEAD
-|`--relaxed-security`|Turns on _all_ insecure features, except those blocked by `--deny-insecure`|
-|`--allow-insecure`|Turns on _only_ specified features, except those blocked by `--deny-insecure`. Has no effect when used in combination with `--relaxed-security`|
-|`--deny-insecure`|Explicitly turns _off_ specified features, overriding `--relaxed-security` and `--allow-insecure`|
-
-All of the above arguments can also be specified in the [Appium Configuration file](./config.md).
-
-Features passed to `--allow-insecure`/`--deny-insecure` must be specified as a comma-separated list,
-and each feature in the list must additionally include a prefix, indicating the driver to which the
-feature should apply. The prefix can be either the driver's `automationName`, or the wildcard (`*`)
-symbol, if the feature should be applied to all drivers. The prefix and feature name are separated
-using the colon character (`:`).
-
-For example, `first:foo` refers to the `foo` feature for the `first` driver, whereas `*:bar` refers
-to the `bar` feature for all drivers.
-=======
 |`--relaxed-security`|Turns on _all_ insecure features (unless blocked by `--deny-insecure`; see below)|
 |`--allow-insecure`|Turns on _only_ specified features. Features can be provided as a comma-separated list of feature names, or in the [Appium Configuration file](./config.md). For example, `--allow-insecure=adb_shell` will cause _only_ the ADB shell execution feature to be enabled. Has no effect when used in combination with `--relaxed-security`.|
 |`--deny-insecure`|Explicitly turns _off_ specified features, overriding `--relaxed-security` and any features specified using `--allow-insecure`. Like `--allow-insecure`, features can be provided as a comma-separated list of feature names, or in the [Appium Configuration file](./config.md).|
->>>>>>> c8fe4412
 
 ## Insecure Features
 
@@ -61,12 +44,8 @@
 |`record_audio`|Allow recording of host machine audio inputs|XCUITest|
 |`execute_driver_script`| Allows to send a request which has multiple Appium commands.|Execute Driver Plugin|
 
-<<<<<<< HEAD
 Some insecure features operate on the server level, and do not require a driver session. Enabling
 these features requires using the wildcard prefix:
-=======
-Some insecure features operate on the server level, and do not require a driver session:
->>>>>>> c8fe4412
 
 |<div style="width:12em">Feature Name</div>|Description|
 |------------|-----------|
@@ -74,17 +53,13 @@
 
 ## Examples
 
-<<<<<<< HEAD
-Turn on the `foo` feature only for the `first` driver:
+To turn on the `get_server_logs` feature, the Appium server could be started like this:
 
 ```bash
 appium --allow-insecure=first:foo
 ```
 
 Turn on the `foo` feature for all drivers:
-=======
-To turn on the `get_server_logs` feature, the Appium server could be started like this:
->>>>>>> c8fe4412
 
 ```bash
 appium --allow-insecure=*:foo
@@ -99,36 +74,5 @@
 Turn on all features _except_ `foo` for all drivers:
 
 ```bash
-<<<<<<< HEAD
 appium --relaxed-security --deny-insecure=*:foo
-```
-=======
-appium --relaxed-security --deny-insecure=adb_shell
-```
-
-## Driver-scope security
-
-Since Appium server version `2.13`, it is possible to apply features on a per-driver basis. This
-can be achieved by prefixing each feature name with the `automationName` of the driver for which
-the feature should be applied. To apply a feature for all drivers, or to apply a server-level
-feature, the wildcard (`*`) prefix should be used.
-
-For example, the server could be started as follows:
-```bash
-appium --allow-insecure=uiautomator2:adb_shell,xcuitest:get_server_logs,*:record_audio
-```
-
-This would result in the following:
-
-* The `adb_shell` feature would be enabled only for the UiAutomator2 driver
-* The `get_server_logs` feature would be enabled only for the XCUITest driver
-* The `record_audio` feature would be enabled for all drivers
-
-Feature provided without an explicit prefix are equivalent to having the wildcard prefix.
-These prefix rules apply to both the `--allow-insecure` and `--deny-insecure` server arguments.
-
-!!! warning
-
-    Starting from Appium 3, the scope prefix is required, and features provided without a scope will
-    raise an error. Note that the behavior of the `--relaxed-security` flag remains unchanged.
->>>>>>> c8fe4412
+```