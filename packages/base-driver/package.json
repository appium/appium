--- conflicted
+++ resolved
@@ -1,10 +1,6 @@
 {
   "name": "@appium/base-driver",
-<<<<<<< HEAD
   "version": "10.0.0-beta.0",
-=======
-  "version": "9.16.4",
->>>>>>> eccae910
   "description": "Base driver class for Appium drivers",
   "keywords": [
     "automation",
@@ -48,11 +44,7 @@
     "test:types": "tsd"
   },
   "dependencies": {
-<<<<<<< HEAD
-    "@appium/support": "^6.0.7",
-=======
     "@appium/support": "^6.0.8",
->>>>>>> eccae910
     "@appium/types": "^0.25.2",
     "@colors/colors": "1.6.0",
     "async-lock": "1.4.1",
