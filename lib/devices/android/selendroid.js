--- conflicted
+++ resolved
@@ -135,15 +135,7 @@
 Selendroid.prototype.pushSelendroid = function(cb) {
   var instrumentWith = this.appPackage + ".selendroid/" +
                        "io.selendroid.ServerInstrumentation";
-<<<<<<< HEAD
-  var act = this.appActivity;
-  if (act[0] !== '.' && act.indexOf(this.appPackage) !== 0) {
-    act = '.' + act;
-  }
-  this.adb.instrument(this.appPackage, act, instrumentWith, cb);
-=======
   this.adb.instrument(this.appPackage, this.appActivity, instrumentWith, cb);
->>>>>>> fcc2af7c
 };
 
 Selendroid.prototype.checkSelendroidCerts = function(cb) {
