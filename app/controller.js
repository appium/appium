--- conflicted
+++ resolved
@@ -992,11 +992,8 @@
   , 'isAppInstalled': exports.isAppInstalled
   , 'launchApp': exports.launchApp
   , 'closeApp': exports.closeApp
-<<<<<<< HEAD
   , 'rotate': exports.mobileRotation
-=======
   , 'longClick' : exports.touchLongClick
->>>>>>> 69d37e61
 };
 
 exports.produceError = function(req, res) {
