## Espresso DataMatcher Selector 

<<<<<<< HEAD
By delegating to Espresso's [Data Matcher](https://developer.android.com/reference/android/support/test/espresso/DataInteraction), we can target views that are off-screen  without the need to manually scroll the Views on-screen.
=======
By delegating to Espresso's [Data Matcher](https://developer.android.com/reference/android/support/test/espresso/DataInteraction), we can target views that are not visible in the viewport without the need to manually scroll the Views on screen.
>>>>>>> b1941533

### AdapterViews

Android apps have special types of Views called [AdapterViews](https://developer.android.com/reference/android/widget/AdapterView) (e.g.: `ScrollView`, `ListView`, `GridView`) which have child views, but only render that child views that are on-screen. The AdapterView has "adapter" object which stores all the data for that view's children, including the views that aren't being rendered.

When using Espresso's Data Matcher, you can target views that are off-screen by writing a [Hamcrest matcher](http://hamcrest.org/JavaHamcrest/javadoc/1.3/org/hamcrest/Matchers.html) that selects an item from an adapter. If the item is not in the view hierarchy, Espresso automatically scrolls it into view.

### Example

This is a ListView taken from the source XML of an Android App:

```xml
<android.widget.ListView index="0" package="io.appium.android.apis" class="android.widget.ListView" checkable="false" checked="false" clickable="true" enabled="true" focusable="true" focused="false" scrollable="true" long-clickable="false" password="false" selected="false" visible="true" bounds="[0,210][1080,1794]" resource-id="android:id/list" adapter-type="HashMap" adapters="{contentDescription=Animation, title=Animation, intent=Intent { cmp=io.appium.android.apis/.ApiDemos (has extras) }},{contentDescription=Auto Complete, title=Auto Complete, intent=Intent { cmp=io.appium.android.apis/.ApiDemos (has extras) }},{contentDescription=Buttons, title=Buttons, intent=Intent { cmp=io.appium.android.apis/.view.Buttons1 }},{contentDescription=Chronometer, title=Chronometer, intent=Intent { cmp=io.appium.android.apis/.view.ChronometerDemo }},{contentDescription=Controls, title=Controls, intent=Intent { cmp=io.appium.android.apis/.ApiDemos (has extras) }},{contentDescription=Custom, title=Custom, intent=Intent { cmp=io.appium.android.apis/.view.CustomView1 }},{contentDescription=Date Widgets, title=Date Widgets, intent=Intent { cmp=io.appium.android.apis/.ApiDemos (has extras) }},{contentDescription=Drag and Drop, title=Drag and Drop, intent=Intent { cmp=io.appium.android.apis/.view.DragAndDropDemo }},{contentDescription=Expandable Lists, title=Expandable Lists, intent=Intent { cmp=io.appium.android.apis/.ApiDemos (has extras) }},{contentDescription=Focus, title=Focus, intent=Intent { cmp=io.appium.android.apis/.ApiDemos (has extras) }},{contentDescription=Gallery, title=Gallery, intent=Intent { cmp=io.appium.android.apis/.ApiDemos (has extras) }},{contentDescription=Game Controller Input, title=Game Controller Input, intent=Intent { cmp=io.appium.android.apis/.view.GameControllerInput }},{contentDescription=Grid, title=Grid, intent=Intent { cmp=io.appium.android.apis/.ApiDemos (has extras) }},{contentDescription=Hover Events, title=Hover Events, intent=Intent { cmp=io.appium.android.apis/.view.Hover }},{contentDescription=ImageButton, title=ImageButton, intent=Intent { cmp=io.appium.android.apis/.view.ImageButton1 }},{contentDescription=ImageSwitcher, title=ImageSwitcher, intent=Intent { cmp=io.appium.android.apis/.view.ImageSwitcher1 }},{contentDescription=ImageView, title=ImageView, intent=Intent { cmp=io.appium.android.apis/.view.ImageView1 }},{contentDescription=Layout Animation, title=Layout Animation, intent=Intent { cmp=io.appium.android.apis/.ApiDemos (has extras) }},{contentDescription=Layouts, title=Layouts, intent=Intent { cmp=io.appium.android.apis/.ApiDemos (has extras) }},{contentDescription=Lists, title=Lists, intent=Intent { cmp=io.appium.android.apis/.ApiDemos (has extras) }},{contentDescription=Picker, title=Picker, intent=Intent { cmp=io.appium.android.apis/.view.CustomPicker1 }},{contentDescription=Popup Menu, title=Popup Menu, intent=Intent { cmp=io.appium.android.apis/.view.PopupMenu1 }},{contentDescription=Progress Bar, title=Progress Bar, intent=Intent { cmp=io.appium.android.apis/.ApiDemos (has extras) }},{contentDescription=Radio Group, title=Radio Group, intent=Intent { cmp=io.appium.android.apis/.view.RadioGroup1 }},{contentDescription=Rating Bar, title=Rating Bar, intent=Intent { cmp=io.appium.android.apis/.view.RatingBar1 }},{contentDescription=Rotating Button, title=Rotating Button, intent=Intent { cmp=io.appium.android.apis/.view.RotatingButton }},{contentDescription=ScrollBars, title=ScrollBars, intent=Intent { cmp=io.appium.android.apis/.ApiDemos (has extras) }},{contentDescription=Search View, title=Search View, intent=Intent { cmp=io.appium.android.apis/.ApiDemos (has extras) }},{contentDescription=Secure View, title=Secure View, intent=Intent { cmp=io.appium.android.apis/.view.SecureView }},{contentDescription=Seek Bar, title=Seek Bar, intent=Intent { cmp=io.appium.android.apis/.view.SeekBar1 }},{contentDescription=Spinner, title=Spinner, intent=Intent { cmp=io.appium.android.apis/.view.Spinner1 }},{contentDescription=Splitting Touches across Views, title=Splitting Touches across Views, intent=Intent { cmp=io.appium.android.apis/.view.SplitTouchView }},{contentDescription=Switches, title=Switches, intent=Intent { cmp=io.appium.android.apis/.view.Switches }},{contentDescription=System UI Visibility, title=System UI Visibility, intent=Intent { cmp=io.appium.android.apis/.ApiDemos (has extras) }},{contentDescription=Tabs, title=Tabs, intent=Intent { cmp=io.appium.android.apis/.ApiDemos (has extras) }},{contentDescription=TextClock, title=TextClock, intent=Intent { cmp=io.appium.android.apis/.view.TextClockDemo }},{contentDescription=TextFields, title=TextFields, intent=Intent { cmp=io.appium.android.apis/.view.TextFields }},{contentDescription=TextSwitcher, title=TextSwitcher, intent=Intent { cmp=io.appium.android.apis/.view.TextSwitcher1 }},{contentDescription=Visibility, title=Visibility, intent=Intent { cmp=io.appium.android.apis/.view.Visibility1 }},{contentDescription=WebView, title=WebView, intent=Intent { cmp=io.appium.android.apis/.view.WebView1 }},{contentDescription=WebView2, title=WebView2, intent=Intent { cmp=io.appium.android.apis/.view.WebView2 }},{contentDescription=WebView3, title=WebView3, intent=Intent { cmp=io.appium.android.apis/.view.WebView3 }}">
    <android.widget.TextView index="0" package="io.appium.android.apis" class="android.widget.TextView" content-desc="Drag and Drop" checkable="false" checked="false" clickable="false" enabled="true" focusable="false" focused="false" scrollable="false" long-clickable="false" password="false" selected="false" visible="true" bounds="[0,148][1080,274]" text="Drag and Drop" hint="false" resource-id="android:id/text1" />
    <android.widget.TextView index="1" package="io.appium.android.apis" class="android.widget.TextView" content-desc="Expandable Lists" checkable="false" checked="false" clickable="false" enabled="true" focusable="false" focused="false" scrollable="false" long-clickable="false" password="false" selected="false" visible="true" bounds="[0,277][1080,403]" text="Expandable Lists" hint="false" resource-id="android:id/text1" />
    <android.widget.TextView index="2" package="io.appium.android.apis" class="android.widget.TextView" content-desc="Focus" checkable="false" checked="false" clickable="false" enabled="true" focusable="false" focused="false" scrollable="false" long-clickable="false" password="false" selected="false" visible="true" bounds="[0,406][1080,532]" text="Focus" hint="false" resource-id="android:id/text1" />
    <android.widget.TextView index="3" package="io.appium.android.apis" class="android.widget.TextView" content-desc="Gallery" checkable="false" checked="false" clickable="false" enabled="true" focusable="false" focused="false" scrollable="false" long-clickable="false" password="false" selected="false" visible="true" bounds="[0,535][1080,661]" text="Gallery" hint="false" resource-id="android:id/text1" />
    <android.widget.TextView index="4" package="io.appium.android.apis" class="android.widget.TextView" content-desc="Game Controller Input" checkable="false" checked="false" clickable="false" enabled="true" focusable="false" focused="false" scrollable="false" long-clickable="false" password="false" selected="false" visible="true" bounds="[0,664][1080,790]" text="Game Controller Input" hint="false" resource-id="android:id/text1" />
    <android.widget.TextView index="5" package="io.appium.android.apis" class="android.widget.TextView" content-desc="Grid" checkable="false" checked="false" clickable="false" enabled="true" focusable="false" focused="false" scrollable="false" long-clickable="false" password="false" selected="false" visible="true" bounds="[0,793][1080,919]" text="Grid" hint="false" resource-id="android:id/text1" />
    <android.widget.TextView index="6" package="io.appium.android.apis" class="android.widget.TextView" content-desc="Hover Events" checkable="false" checked="false" clickable="false" enabled="true" focusable="false" focused="false" scrollable="false" long-clickable="false" password="false" selected="false" visible="true" bounds="[0,922][1080,1048]" text="Hover Events" hint="false" resource-id="android:id/text1" />
    <android.widget.TextView index="7" package="io.appium.android.apis" class="android.widget.TextView" content-desc="ImageButton" checkable="false" checked="false" clickable="false" enabled="true" focusable="false" focused="false" scrollable="false" long-clickable="false" password="false" selected="false" visible="true" bounds="[0,1051][1080,1177]" text="ImageButton" hint="false" resource-id="android:id/text1" />
    <android.widget.TextView index="8" package="io.appium.android.apis" class="android.widget.TextView" content-desc="ImageSwitcher" checkable="false" checked="false" clickable="false" enabled="true" focusable="false" focused="false" scrollable="false" long-clickable="false" password="false" selected="false" visible="true" bounds="[0,1180][1080,1306]" text="ImageSwitcher" hint="false" resource-id="android:id/text1" />
    <android.widget.TextView index="9" package="io.appium.android.apis" class="android.widget.TextView" content-desc="ImageView" checkable="false" checked="false" clickable="false" enabled="true" focusable="false" focused="false" scrollable="false" long-clickable="false" password="false" selected="false" visible="true" bounds="[0,1309][1080,1435]" text="ImageView" hint="false" resource-id="android:id/text1" />
    <android.widget.TextView index="10" package="io.appium.android.apis" class="android.widget.TextView" content-desc="Layout Animation" checkable="false" checked="false" clickable="false" enabled="true" focusable="false" focused="false" scrollable="false" long-clickable="false" password="false" selected="false" visible="true" bounds="[0,1438][1080,1564]" text="Layout Animation" hint="false" resource-id="android:id/text1" />
    <android.widget.TextView index="11" package="io.appium.android.apis" class="android.widget.TextView" content-desc="Layouts" checkable="false" checked="false" clickable="false" enabled="true" focusable="false" focused="false" scrollable="false" long-clickable="false" password="false" selected="false" visible="true" bounds="[0,1567][1080,1693]" text="Layouts" hint="false" resource-id="android:id/text1" />
    <android.widget.TextView index="12" package="io.appium.android.apis" class="android.widget.TextView" content-desc="Lists" checkable="false" checked="false" clickable="false" enabled="true" focusable="false" focused="false" scrollable="false" long-clickable="false" password="false" selected="false" visible="true" bounds="[0,1696][1080,1822]" text="Lists" hint="false" resource-id="android:id/text1" />
</android.widget.ListView>
```

This ListView displays menu items [`Drag and Drop`, `Expandable Lists`, ... to `Lists`]. This menu has several more items that aren't on-screen and can't be located with standard locators. For example, There's a menu item called `TextClock` that is not currently visible in the View hierarchy.

The `ListView` node in the above XML has an attribute called `adapters` that contains the data that "backs up" the ListView:

```js
{
    contentDescription = Animation, title = Animation, intent = Intent {
        cmp = io.appium.android.apis / .ApiDemos(has extras)
    }
}, {
    contentDescription = Auto Complete,
    title = Auto Complete,
    intent = Intent {
        cmp = io.appium.android.apis / .ApiDemos(has extras)
    }
}, {
    contentDescription = Buttons,
    title = Buttons,
    intent = Intent {
        cmp = io.appium.android.apis / .view.Buttons1
    }
},
...
```

These items can be targeted using a datamatcher selector. Here's a code snippet that shows how to locate and click `TextClock`:

```js
// Javascript example
driver.findElementById("list")
  .findElement("-android datamatcher", JSON.stringify({
    "name": "hasEntry",
    "args": ["title", "TextClock"]
  }))
  .click();
```

This Appium selector is equivalent to writing this matcher in Espresso:

```java
// Espresso code (not Appium code)
onData(hasEntry("title", "textClock")
  .inAdapterView(withId("android:id/list))
  .perform(click());
```

In this example, we select the parent `AdapterView` using an id selector and then find a child of that view by applying a Hamcrest Matcher that matches an object with `title="TextClock"`.

Locating the parent `AdapterView` is not necessary if the Activity only has one adapter view. In that case, it can be omitted.

```js
driver.findElement("-android datamatcher", JSON.stringify({
    "name": "hasEntry",
    "args": ["title", "TextClock"]
  }))
  .click();
```

### Writing the Selector

The data matcher selector uses Java reflection to invoke a [Hamcrest matcher](http://hamcrest.org/JavaHamcrest/javadoc/1.3/org/hamcrest/Matchers.html) that's used to locate the adapter object. The matcher is in JSON format and has this format

```js
{
  "name": "<METHOD_NAME>",
  "args": [...],
```

The name is a Hamcrest matcher method name. This defaults to the `org.hamcrest.Matchers` namespace, but fully qualifed matcher method names can be used too (e.g.: `android.support.test.espresso.matcher.CursorMatchers.withRowBlob`).

The args are a list of args that the method takes (can be undefined if it takes no args). These can be strings, numbers, booleans or other hamcrest matcher JSON definitions.

### JSON matcher samples

Examples of JSON matchers with the equivalent Espresso `onData` matcher

```js
// 'startsWith'
{
  "name": "startsWith",
  "args": "substr" // if it's a single arg, we can omit the array
}
```

```java
// Espresso 'startsWith' example
onData(startsWith("substr"));
```

```js
// multiple matchers
{
  "name": "allOf",
  "args": [
    {"name": "instanceOf", "args": "Map.class"},
    {"name": "hasEntry", "args": {
      "name": "equalTo", "args": "STR"
    }},
    {"name": "is", "args": "item: 50"}
  ]
}
```

```java
// Espresso 'multiple matchers' example
onData(allOf(is(instanceOf(Map.class)), hasEntry(equalTo("STR"), is("item: 50"))));
```

```js
// cursor matchers
{
  "name": "is", "args": {
    "name": "instanceOf", "args": "Cursor.class"
  },
  "name": "CursorMatchers.withRowString", "args": [
    "job_title", {"name": "is", "args": "Barista"}
  ]
}
```

```java
// Espresso 'cursor matchers' example
onData(
    is(instanceOf(Cursor.class)), 
    CursorMatchers.withRowString("job_title", is("Barista"))
);
```


### Resources
* Explanation of Views vs. Data in Espresso: https://medium.com/androiddevelopers/adapterviews-and-espresso-f4172aa853cf
* Espresso lists: https://developer.android.com/training/testing/espresso/lists<|MERGE_RESOLUTION|>--- conflicted
+++ resolved
@@ -1,10 +1,6 @@
 ## Espresso DataMatcher Selector 
 
-<<<<<<< HEAD
-By delegating to Espresso's [Data Matcher](https://developer.android.com/reference/android/support/test/espresso/DataInteraction), we can target views that are off-screen  without the need to manually scroll the Views on-screen.
-=======
 By delegating to Espresso's [Data Matcher](https://developer.android.com/reference/android/support/test/espresso/DataInteraction), we can target views that are not visible in the viewport without the need to manually scroll the Views on screen.
->>>>>>> b1941533
 
 ### AdapterViews
 
@@ -110,11 +106,13 @@
 
 Examples of JSON matchers with the equivalent Espresso `onData` matcher
 
+#### StartsWith
+
 ```js
-// 'startsWith'
+// 'startsWith' JSON
 {
   "name": "startsWith",
-  "args": "substr" // if it's a single arg, we can omit the array
+  "args": "substr" // if it's a single arg, we don't need args to be an array
 }
 ```
 
@@ -123,8 +121,10 @@
 onData(startsWith("substr"));
 ```
 
+#### Multiple Matchers
+
 ```js
-// multiple matchers
+// 'multiple matchers' JSON
 {
   "name": "allOf",
   "args": [
@@ -142,8 +142,10 @@
 onData(allOf(is(instanceOf(Map.class)), hasEntry(equalTo("STR"), is("item: 50"))));
 ```
 
+#### Cursor Matchers
+
 ```js
-// cursor matchers
+// 'cursor matchers' JSON
 {
   "name": "is", "args": {
     "name": "instanceOf", "args": "Cursor.class"
