{
  "name": "@appium/support",
<<<<<<< HEAD
  "version": "6.0.8",
=======
  "version": "6.1.0",
>>>>>>> 4445c540
  "description": "Support libs used across appium packages",
  "keywords": [
    "automation",
    "javascript",
    "selenium",
    "webdriver",
    "ios",
    "android",
    "firefoxos",
    "testing"
  ],
  "homepage": "https://appium.io",
  "bugs": {
    "url": "https://github.com/appium/appium/issues"
  },
  "repository": {
    "type": "git",
    "url": "https://github.com/appium/appium.git",
    "directory": "packages/support"
  },
  "license": "Apache-2.0",
  "author": "https://github.com/appium",
  "types": "./build/lib/index.d.ts",
  "directories": {
    "lib": "lib"
  },
  "files": [
    "index.js",
    "lib",
    "build",
    "tsconfig.json",
    "!build/tsconfig.tsbuildinfo"
  ],
  "scripts": {
    "test": "npm run test:unit",
    "test:e2e": "mocha --exit --timeout 20s --slow 10s \"./test/e2e/**/*.spec.js\"",
    "test:smoke": "node ./index.js",
    "test:unit": "mocha \"./test/unit/**/*.spec.js\""
  },
  "dependencies": {
<<<<<<< HEAD
    "@appium/logger": "^1.6.1",
    "@appium/tsconfig": "^0.3.5",
    "@appium/types": "^0.25.2",
    "@colors/colors": "1.6.0",
    "archiver": "7.0.1",
    "axios": "1.8.4",
=======
    "@appium/logger": "^1.7.0",
    "@appium/tsconfig": "^0.3.5",
    "@appium/types": "^0.25.3",
    "@colors/colors": "1.6.0",
    "archiver": "7.0.1",
    "axios": "1.9.0",
>>>>>>> 4445c540
    "base64-stream": "1.0.0",
    "bluebird": "3.7.2",
    "bplist-creator": "0.1.1",
    "bplist-parser": "0.3.2",
    "form-data": "4.0.2",
    "get-stream": "6.0.1",
    "glob": "10.4.5",
    "jsftp": "2.1.3",
    "klaw": "4.1.0",
    "lockfile": "1.0.4",
    "lodash": "4.17.21",
    "log-symbols": "4.1.0",
    "moment": "2.30.1",
    "mv": "2.1.1",
    "ncp": "2.0.0",
    "pkg-dir": "5.0.0",
    "plist": "3.1.0",
    "pluralize": "8.0.0",
    "read-pkg": "5.2.0",
    "resolve-from": "5.0.0",
    "sanitize-filename": "1.6.3",
    "semver": "7.7.1",
    "shell-quote": "1.8.2",
    "source-map-support": "0.5.21",
    "supports-color": "8.1.1",
    "teen_process": "2.3.1",
<<<<<<< HEAD
    "type-fest": "4.38.0",
=======
    "type-fest": "4.40.0",
>>>>>>> 4445c540
    "uuid": "11.1.0",
    "which": "4.0.0",
    "yauzl": "3.2.0"
  },
  "optionalDependencies": {
    "sharp": "0.34.1"
  },
  "engines": {
    "node": "^14.17.0 || ^16.13.0 || >=18.0.0",
    "npm": ">=8"
  },
  "publishConfig": {
    "access": "public"
  },
  "gitHead": "8480a85ce2fa466360e0fb1a7f66628331907f02"
}<|MERGE_RESOLUTION|>--- conflicted
+++ resolved
@@ -1,10 +1,6 @@
 {
   "name": "@appium/support",
-<<<<<<< HEAD
-  "version": "6.0.8",
-=======
   "version": "6.1.0",
->>>>>>> 4445c540
   "description": "Support libs used across appium packages",
   "keywords": [
     "automation",
@@ -45,21 +41,12 @@
     "test:unit": "mocha \"./test/unit/**/*.spec.js\""
   },
   "dependencies": {
-<<<<<<< HEAD
-    "@appium/logger": "^1.6.1",
-    "@appium/tsconfig": "^0.3.5",
-    "@appium/types": "^0.25.2",
-    "@colors/colors": "1.6.0",
-    "archiver": "7.0.1",
-    "axios": "1.8.4",
-=======
     "@appium/logger": "^1.7.0",
     "@appium/tsconfig": "^0.3.5",
     "@appium/types": "^0.25.3",
     "@colors/colors": "1.6.0",
     "archiver": "7.0.1",
     "axios": "1.9.0",
->>>>>>> 4445c540
     "base64-stream": "1.0.0",
     "bluebird": "3.7.2",
     "bplist-creator": "0.1.1",
@@ -86,11 +73,7 @@
     "source-map-support": "0.5.21",
     "supports-color": "8.1.1",
     "teen_process": "2.3.1",
-<<<<<<< HEAD
-    "type-fest": "4.38.0",
-=======
     "type-fest": "4.40.0",
->>>>>>> 4445c540
     "uuid": "11.1.0",
     "which": "4.0.0",
     "yauzl": "3.2.0"
