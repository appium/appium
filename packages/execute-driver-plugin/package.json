--- conflicted
+++ resolved
@@ -1,10 +1,6 @@
 {
   "name": "@appium/execute-driver-plugin",
-<<<<<<< HEAD
-  "version": "4.0.4",
-=======
   "version": "4.0.5",
->>>>>>> 4445c540
   "description": "Plugin for batching and executing driver commands with Appiums",
   "keywords": [
     "automation",
@@ -45,11 +41,7 @@
     "bluebird": "3.7.2",
     "lodash": "4.17.21",
     "source-map-support": "0.5.21",
-<<<<<<< HEAD
-    "webdriverio": "9.12.2"
-=======
     "webdriverio": "9.12.7"
->>>>>>> 4445c540
   },
   "peerDependencies": {
     "appium": "^2.0.0-beta.35 || ^3.0.0-beta.0"
