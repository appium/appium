--- conflicted
+++ resolved
@@ -52,11 +52,8 @@
       | mobile:isBiometricEnrolled | Check if an iOS Simulator is enrolled or not. Returns `true` if enrolled, `false` if not enrolled. |||
       | mobile:clearKeychains | Clear the keychains for an iOS Simulator |||
       | mobile:siriCommand| Sends a command to Siri | `{text}` | `{text: "What time is it?"}` |
-<<<<<<< HEAD
+      | mobile:activeAppInfo | Gets current active application's information such as bundleId and process arguments | <none> | <none> |
       | mobile:deviceInfo | Gets device information like locale and timezone. The timezone is TZ database format like `America/New_York` by default, fallback to Apple name like `US/New_York` | <none> | <none> |
-=======
-      | mobile:activeAppInfo | Gets current active application's information such as bundleId and process arguments | <none> | <none> |
->>>>>>> 6c4367ee
 
       ### Android
       | Command | Description | Argument | Argument Example |
@@ -97,10 +94,7 @@
       | mobile:uiautomator | Drive areas which are not part of App Under Test, using uiautomator2 APIs. `strategy` can be one of: "clazz", "res", "text", "textContains", "textEndsWith", "textStartsWith","desc", "descContains", "descEndsWith", "descStartsWith" and "pkg", taken from uiautomator [By class](https://developer.android.com/reference/androidx/test/uiautomator/By). `action` can be one of: "click", "longClick", "getText", "getContentDescription", "getClassName","getResourceName", "getVisibleBounds", "getVisibleCenter", "getApplicationPackage","getChildCount", "clear", "isCheckable", "isChecked", "isClickable", "isEnabled","isFocusable", "isFocused", "isLongClickable", "isScrollable" and "isSelected", taken from uiautomator [UiObject2](https://developer.android.com/reference/androidx/test/uiautomator/UiObject2). `index` is optional, if not given, will return all matching results  | `{strategy, locator, index, action}` | `{strategy: 'clazz', locator: 'android.widget.TextView', index: 2, action: "getText"}` |
       | mobile:webAtoms | Runs a chain of [webatoms](https://developer.android.com/training/testing/espresso/web). `withElement` and `perform` are basic chain items. Please refer [issue](https://github.com/appium/appium-espresso-driver/pull/380) and [Sample test code](https://github.com/appium/ruby_lib_core/blob/c9062c4b744263d790c7de17263cbd4645cdefc6/test/functional/android/android/mobile_commands_test.rb#L196-L239) as references. | `{webviewElement, forceJavascriptEnabled, methodChain}` | (webdriverio) `{ webviewElement: webviewEl.value, forceJavascriptEnabled: true, methodChain: [...]}`  |
       | mobile:dismissAutofill | Disable autofill dialog in Android O+ | `{element}` | `{element: elementId}` |
-<<<<<<< HEAD
       | mobile:deviceInfo | Gets device information like manufacturer, model, timezone and locale. Read [GetDeviceInfo](https://github.com/appium/appium-espresso-driver/blob/master/espresso-server/app/src/androidTest/java/io/appium/espressoserver/lib/handlers/GetDeviceInfo.kt) for more details. | <none> | <none> |
-=======
->>>>>>> 6c4367ee
 
 
   example_usage:
