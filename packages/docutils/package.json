--- conflicted
+++ resolved
@@ -1,10 +1,6 @@
 {
   "name": "@appium/docutils",
-<<<<<<< HEAD
-  "version": "1.0.34",
-=======
   "version": "1.1.0",
->>>>>>> 4445c540
   "description": "Documentation generation utilities for Appium and related projects",
   "keywords": [
     "automation",
@@ -52,11 +48,7 @@
     "start": "node ./build/lib/cli/index.js"
   },
   "dependencies": {
-<<<<<<< HEAD
-    "@appium/support": "^6.0.8",
-=======
     "@appium/support": "^6.1.0",
->>>>>>> 4445c540
     "@appium/tsconfig": "^0.3.5",
     "@sliphua/lilconfig-ts-loader": "3.2.2",
     "chalk": "4.1.2",
@@ -70,15 +62,9 @@
     "semver": "7.7.1",
     "source-map-support": "0.5.21",
     "teen_process": "2.3.1",
-<<<<<<< HEAD
-    "type-fest": "4.38.0",
-    "typescript": "5.8.2",
-    "yaml": "2.7.0",
-=======
     "type-fest": "4.40.0",
     "typescript": "5.8.3",
     "yaml": "2.7.1",
->>>>>>> 4445c540
     "yargs": "17.7.2",
     "yargs-parser": "21.1.1"
   },
