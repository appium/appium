--- conflicted
+++ resolved
@@ -36,21 +36,12 @@
       });
     });
   });
-<<<<<<< HEAD
-  it('should confirm element is selected', function (done) {
-    h.driver.elementByXPath("text[contains(@text, 'Picker')]", function (err, el) {
-      el.click(function () {
-        h.driver.elementByXPath("button[contains(@text, 'UIPicker')]", function (err, el1) {
-          should.not.exist(err);
-          el1.selected(function (err, val) {
-=======
   it('should confirm element is selected', function(done) {
     h.driver.elementByXPath("text[contains(@text, 'Picker')]", function(err, el) {
       el.click(function() {
         h.driver.elementByXPath("button[contains(@text, 'UIPicker')]", function(err, el1) {
           should.not.exist(err);
           el1.selected(function(err, val) {
->>>>>>> d39390eb
             should.not.exist(err);
             val.should.equal(true);
             done();
@@ -59,21 +50,12 @@
       });
     });
   });
-<<<<<<< HEAD
-  it('should confirm element is not selected returns false', function (done) {
-    h.driver.elementByXPath("text[contains(@text, 'Picker')]", function (err, el) {
-      el.click(function () {
-        h.driver.elementByXPath("button[contains(@text, 'Custom')]", function (err, el1) {
-          should.not.exist(err);
-          el1.selected(function (err, val) {
-=======
   it('should confirm element is not selected returns false', function(done) {
     h.driver.elementByXPath("text[contains(@text, 'Picker')]", function(err, el) {
       el.click(function() {
         h.driver.elementByXPath("button[contains(@text, 'Custom')]", function(err, el1) {
           should.not.exist(err);
           el1.selected(function(err, val) {
->>>>>>> d39390eb
             should.not.exist(err);
             val.should.equal(false);
             done();
