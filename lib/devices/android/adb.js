"use strict";

var spawn = require('win-spawn')
  , exec = require('child_process').exec
  , path = require('path')
  , fs = require('fs')
  , net = require('net')
  , logger = require('../../server/logger.js').get('appium')
  , async = require('async')
  , ncp = require('ncp')
  , _ = require('underscore')
  , helpers = require('../../helpers.js')
  , unzipFile = helpers.unzipFile
  , testZipArchive = helpers.testZipArchive
  , AdmZip = require('adm-zip')
  , getTempPath = helpers.getTempPath
  , rimraf = require('rimraf')
  , Logcat = require('./logcat.js')
  , isWindows = helpers.isWindows()
  , helperJarPath = path.resolve(__dirname, 'helpers');


var ADB = function(opts) {
  if (!opts) {
    opts = {};
  }
  if (typeof opts.sdkRoot === "undefined") {
    opts.sdkRoot = process.env.ANDROID_HOME || '';
  }
  this.compressXml = opts.compressXml;
  this.sdkRoot = opts.sdkRoot;
  this.udid = opts.udid;
  this.appDeviceReadyTimeout = opts.appDeviceReadyTimeout;
  this.useKeystore = opts.useKeystore;
  this.keystorePath = opts.keystorePath;
  this.keystorePassword = opts.keystorePassword;
  this.keyAlias = opts.keyAlias;
  this.keyPassword = opts.keyPassword;
  this.adb = "adb";
  this.adbCmd = this.adb;
  this.curDeviceId = null;
  this.emulatorPort = null;
  this.debugMode = true;
  this.logcat = null;
  this.binaries = {};
};

ADB.prototype.debug = function(msg) {
  if (this.debugMode) {
    logger.info("[ADB] " + msg);
  }
};

ADB.prototype.checkSdkBinaryPresent = function(binary, cb) {
  logger.info("Checking whether " + binary + " is present");
  var binaryLoc = null;
  var binaryName = binary;
  if (isWindows) {
    if (binaryName === "android") {
      binaryName += ".bat";
    } else {
      if (binaryName.indexOf(".exe", binaryName.length - 4) === -1) {
        binaryName += ".exe";
      }
    }
  }
  if (this.sdkRoot) {
    var binaryLocs = [ path.resolve(this.sdkRoot, "platform-tools", binaryName)
        , path.resolve(this.sdkRoot, "tools", binaryName)
        , path.resolve(this.sdkRoot, "build-tools", "17.0.0", binaryName)
        , path.resolve(this.sdkRoot, "build-tools", "android-4.2.2", binaryName)
        , path.resolve(this.sdkRoot, "build-tools", "18.0.1", binaryName)
        , path.resolve(this.sdkRoot, "build-tools", "android-4.3", binaryName)
        , path.resolve(this.sdkRoot, "build-tools", "android-4.4", binaryName)
        , path.resolve(this.sdkRoot, "build-tools", "19.0.0", binaryName)];
    _.each(binaryLocs, function(loc) {
      if (fs.existsSync(loc)) binaryLoc = loc;
    });

    if (binaryLoc === null) {
      cb(new Error("Could not find " + binary + " in tools, platform-tools, " +
                   "or build-tools under \"" + this.sdkRoot + "\"; " +
                   "do you have android SDK installed into this location?"));
      return;
    }
    this.debug("Using " + binary + " from " + binaryLoc);
    binaryLoc = '"' + binaryLoc.trim() + '"';
    this.binaries[binary] = binaryLoc;
    cb(null, binaryLoc);
  } else {
    exec("which " + binary, { maxBuffer: 524288 }, function(err, stdout) {
      if (stdout) {
        this.debug("Using " + binary + " from " + stdout);
        cb(null, stdout);
      } else {
        cb(new Error("Could not find " + binary + "; do you have the Android " +
                     "SDK installed and the tools + platform-tools folders " +
                     "added to your PATH?"));
      }
    }.bind(this));
  }
};

ADB.prototype.checkAdbPresent = function(cb) {
  this.checkSdkBinaryPresent("adb", function(err, binaryLoc) {
    if (err) return cb(err);
    if (this.adbCmd === this.adb) {
      // if adbCmd is the same as default adb, update it too
      this.adbCmd = binaryLoc.trim();
    }
    this.adb = binaryLoc.trim();
    cb(null);
  }.bind(this));
};

ADB.prototype.exec = function(cmd, cb) {
  if (!cmd) {
    return cb(new Error("You need to pass in a command to exec()"));
  }
  cmd = this.adbCmd + ' ' + cmd;
  logger.debug("executing: " + cmd);
  exec(cmd, {maxBuffer: 524288}, function(err, stdout, stderr) {
    if (err) logger.warn(err);
    cb(err, stdout, stderr);
  });
};

ADB.prototype.shell = function(cmd, cb) {
  if (cmd.indexOf('"') === -1) {
    cmd = '"' + cmd + '"';
  }
  var execCmd = 'shell ' + cmd;
  this.exec(execCmd, cb);
};

ADB.prototype.spawn = function(args) {
  args.unshift(this.curDeviceId);
  args.unshift('-s');
  var adbCmd = this.adb.replace(/"/g, '');
  logger.debug("spawning: " + adbCmd + " " + args.join(" "));
  return spawn(adbCmd, args);
};

ADB.prototype.compileManifest = function(manifest, manifestPackage,
    targetPackage, cb) {
  logger.info("Compiling manifest " + manifest);

  var platform = helpers.getAndroidPlatform();
  if (!platform || !platform[1]) {
    return cb(new Error("Required platform doesn't exist (API level >= 17)"));
  }

  // Compile manifest into manifest.xml.apk
  var compileManifest = [this.binaries.aapt + ' package -M "', manifest + '"',
                         ' --rename-manifest-package "',
                         manifestPackage + '"',
                         ' --rename-instrumentation-target-package "',
                         targetPackage + '"', ' -I "',
                         path.resolve(platform[1], 'android.jar') +'" -F "',
                         manifest, '.apk" -f'].join('');
  logger.debug(compileManifest);
  exec(compileManifest, { maxBuffer: 524288 }, function(err, stdout, stderr) {
    if (err) {
      logger.debug(stderr);
      return cb("error compiling manifest");
    }
    logger.debug("Compiled manifest");
    cb();
  });
};

ADB.prototype.insertManifest = function(manifest, srcApk, dstApk, cb) {
  logger.info("Inserting manifest, src: " + srcApk + ", dst: " + dstApk);
  var extractManifest = function(cb) {
    logger.debug("Extracting manifest");
    // Extract compiled manifest from manifest.xml.apk
    unzipFile(manifest + '.apk', function(err, stderr) {
      if (err) {
        logger.info("Error unzipping manifest apk, here's stderr:");
        logger.debug(stderr);
        return cb(err);
      }
      cb();
    });
  };

  var createTmpApk = function(cb) {
    logger.debug("Writing tmp apk. " + srcApk + ' to ' + dstApk);
    ncp(srcApk, dstApk, cb);
  };

  var testDstApk = function(cb) {
    logger.debug("Testing new tmp apk.");
    testZipArchive(dstApk, cb);
  };

  var moveManifest = function(cb) {
    if (isWindows) {
      var java = path.resolve(process.env.JAVA_HOME, 'bin', 'java');
      java = isWindows ? '"' + java + '.exe"' : '"' + java + '"';
      var moveManifestCmd = '"' + path.resolve(helperJarPath,
          'move_manifest.jar') + '"';
      moveManifestCmd = [java, '-jar', moveManifestCmd,
        '"' + dstApk + '"',
        '"' + manifest + '"'].join(' ');

      logger.debug("Moving manifest with: " + moveManifestCmd);
      exec(moveManifestCmd, { maxBuffer: 524288 }, function(err) {
        if (err) {
          logger.info("Got error moving manifest: " + err);
          return cb(err);
        }
        logger.debug("Inserted manifest.");
        cb(null);
      });
    } else {
      // Insert compiled manifest into /tmp/appPackage.clean.apk
      // -j = keep only the file, not the dirs
      // -m = move manifest into target apk.
      var replaceCmd = 'zip -j -m "' + dstApk + '" "' + manifest + '"';
      logger.debug("Moving manifest with: " + replaceCmd);
      exec(replaceCmd, { maxBuffer: 524288 }, function(err) {
        if (err) {
          logger.info("Got error moving manifest: " + err);
          return cb(err);
        }
        logger.debug("Inserted manifest.");
        cb();
      });
    }
  };

  async.series([
    function(cb) { extractManifest(cb); },
    function(cb) { createTmpApk(cb); },
    function(cb) { testDstApk(cb); },
    function(cb) { moveManifest(cb); }
  ], cb);
};

ADB.prototype.signWithDefaultCert = function(apks, cb) {
  var signPath = path.resolve(helperJarPath, 'sign.jar');
  var resign = 'java -jar "' + signPath + '" "' + apks.join('" "') +
    '" --override';
  logger.debug("Resigning apks with: " + resign);
  exec(resign, { maxBuffer: 524288 }, function(err, stdout, stderr) {
    if (stderr.indexOf("Input is not an existing file") !== -1) {
      logger.warn("Could not resign apk(s), got non-existing file error");
      return cb(new Error("Could not sign one or more apks. Are you sure " +
                          "the file paths are correct: " +
                          JSON.stringify(apks)));
    }
    cb(err);
  });
};

ADB.prototype.signWithCustomCert = function(apk, cb) {
  var jarsigner = path.resolve(process.env.JAVA_HOME, 'bin', 'jarsigner');
  jarsigner = isWindows ? '"' + jarsigner + '.exe"' : '"' + jarsigner + '"';
  var java = path.resolve(process.env.JAVA_HOME, 'bin', 'java');
  java = isWindows ? '"' + java + '.exe"' : '"' + java + '"';
  var unsign = '"' + path.resolve(helperJarPath, 'unsign.jar') + '"';
  unsign = [java, '-jar', unsign, '"' + apk + '"'].join(' ');

  if (!fs.existsSync(this.keystorePath)) {
    return cb(new Error("Keystore doesn't exist. " + this.keystorePath));
  }

  var sign = [jarsigner, '"' + apk + '"',
      '-sigalg MD5withRSA',
      '-digestalg SHA1',
      '-keystore "' + this.keystorePath + '"',
      '-storepass "' + this.keystorePassword + '"',
      '-keypass "' + this.keyPassword + '"',
      '"' + this.keyAlias + '"'].join(' ');
  logger.debug("Unsigning apk with: " + unsign);
  exec(unsign, { maxBuffer: 524288 }, function(err, stdout, stderr) {
    if (err || stderr) {
      logger.warn(stderr);
      return cb(new Error("Could not unsign apk. Are you sure " +
                          "the file path is correct: " +
                          JSON.stringify(apk)));
    }
    logger.debug("Signing apk with: " + sign);
    exec(sign, { maxBuffer: 524288 }, function(err, stdout, stderr) {
      if (err || stderr) {
        logger.warn(stderr);
        return cb(new Error("Could not sign apk. Are you sure " +
                            "the file path is correct: " +
                            JSON.stringify(apk)));
      }
      cb(err);
    });
  });
};

ADB.prototype.sign = function(apks, cb) {
  if (this.useKeystore) {
    async.each(apks, this.signWithCustomCert.bind(this), function(err) {
      cb(err);
    });
  } else {
    this.signWithDefaultCert(apks, cb);
  }
};

// returns true when already signed, false otherwise.
ADB.prototype.checkApkCert = function(apk, pkg, cb) {
  if (!fs.existsSync(apk)) {
   logger.debug("APK doesn't exist. " + apk);
   return cb(null, false);
  }

  if (this.useKeystore) {
    return this.checkCustomApkCert(apk, pkg, cb);
  }

  var verifyPath = path.resolve(helperJarPath, 'verify.jar');
  var resign = 'java -jar "' + verifyPath + '" "' + apk + '"';
  logger.debug("Checking app cert for " + apk + ": " + resign);
  exec(resign, { maxBuffer: 524288 }, function(err) {
    if (err) {
      logger.debug("App not signed with debug cert.");
      return cb(null, false);
    }
    logger.debug("App already signed.");
    cb(null, true);
  });
};

ADB.prototype.checkCustomApkCert = function(apk, pkg, cb) {
  var h = "a-fA-F0-9";
  var md5Str = ['.*MD5.*((?:[', h, ']{2}:){15}[', h, ']{2})'].join('');
  var md5 = new RegExp(md5Str, 'mi');
  var keytool = path.resolve(process.env.JAVA_HOME, 'bin', 'keytool');
  keytool = isWindows ? '"' + keytool + '.exe"' : '"' + keytool + '"';

  this.getKeystoreMd5(keytool, md5, function(err, keystoreHash) {
    if (err) return cb(err);
    this.checkApkKeystoreMatch(keytool, md5, keystoreHash, pkg, apk, cb);
  }.bind(this));
};

ADB.prototype.getKeystoreMd5 = function(keytool, md5re, cb) {
  var keystoreHash;
  var keystore = [keytool, '-v', '-list',
      '-alias "' + this.keyAlias + '"',
      '-keystore "' + this.keystorePath + '"',
      '-storepass "' + this.keystorePassword + '"'].join(' ');
  logger.debug("Printing keystore md5: " + keystore);
  exec(keystore, { maxBuffer: 524288 }, function(err, stdout) {
    if (err) return cb(err);
     keystoreHash = md5re.exec(stdout);
     keystoreHash = keystoreHash ? keystoreHash[1] : null;
     logger.debug('Keystore MD5: ' + keystoreHash);
     cb(null, keystoreHash);
  });
};

ADB.prototype.checkApkKeystoreMatch = function(keytool, md5re, keystoreHash,
    pkg, apk, cb) {
  var entryHash = null;
  var zip = new AdmZip(apk);
  var rsa = /^META-INF\/.*\.[rR][sS][aA]$/;
  var entries = zip.getEntries();

  var next = function() {
    var entry = entries.pop(); // meta-inf tends to be at the end
    if (!entry) return cb(null, false); // no more entries
    entry = entry.entryName;
    if (!rsa.test(entry)) return next();
    logger.debug("Entry: " + entry);
    var entryPath = path.join(getTempPath(), pkg, 'cert');
    logger.debug("entryPath: " + entryPath);
    var entryFile = path.join(entryPath, entry);
    logger.debug("entryFile: " + entryFile);
    // ensure /tmp/pkg/cert/ doesn't exist or extract will fail.
    rimraf.sync(entryPath);
    // META-INF/CERT.RSA
    zip.extractEntryTo(entry, entryPath, true); // overwrite = true
    logger.debug("extracted!");
    // check for match
    var md5Entry = [keytool, '-v', '-printcert', '-file', entryFile].join(' ');
    logger.debug("Printing apk md5: " + md5Entry);
    exec(md5Entry, { maxBuffer: 524288 }, function(err, stdout) {
     entryHash = md5re.exec(stdout);
     entryHash = entryHash ? entryHash[1] : null;
     logger.debug('entryHash MD5: ' + entryHash);
     logger.debug(' keystore MD5: ' + keystoreHash);
     var matchesKeystore = entryHash && entryHash === keystoreHash;
     logger.debug('Matches keystore? ' + matchesKeystore);
     if (matchesKeystore) {
       return cb(null, true);
     } else {
       next();
     }
    });
  }.bind(this);

  next();
};

ADB.prototype.getDevicesWithRetry = function(timeoutMs, cb) {
  if (typeof timeoutMs === "function") {
    cb = timeoutMs;
    timeoutMs = 20000;
  }
  var start = Date.now();
  logger.info("Trying to find a connected android device");
  var error = new Error("Could not find a connected Android device.");
  var getDevices = function() {
    this.getConnectedDevices(function(err, devices) {
      if (err || devices.length < 1) {
        if ((Date.now() - start) > timeoutMs) {
          cb(error);
        } else {
          logger.info("Could not find devices, restarting adb server...");
          setTimeout(function() {
            this.restartAdb(function() {
              getDevices();
            }.bind(this));
          }.bind(this), 1000);
        }
      } else {
        cb(null, devices);
      }
    }.bind(this));
  }.bind(this);
  getDevices();
};

ADB.prototype.getApiLevel = function(cb) {
  logger.info("Getting device API level");
  this.shell("getprop ro.build.version.sdk", function (err, stdout) {
    if (err) {
      logger.warn(err);
      cb(err);
    } else {
      logger.info("Device is at API Level " + stdout.trim());
      cb(null, stdout);
    }
  });
};

ADB.prototype.getEmulatorPort = function(cb) {
  logger.info("Getting running emulator port");
  if (this.emulatorPort !== null) {
    return cb(null, this.emulatorPort);
  }
  this.getConnectedDevices(function(err, devices) {
    if (err || devices.length < 1) {
      cb(new Error("No devices connected"));
    } else {
      // pick first device
      var port = this.getPortFromEmulatorString(devices[0].udid);
      if (port) {
        cb(null, port);
      } else {
        cb(new Error("Emulator port not found"));
      }
    }
  }.bind(this));
};

ADB.prototype.rimraf = function(path, cb) {
   this.shell('rm -rf ' + path, cb);
};

ADB.prototype.push = function(localPath, remotePath, cb) {
  try {
    localPath = JSON.parse(localPath);
  } catch(e) { }
  localPath = JSON.stringify(localPath);
  this.exec('push ' + localPath + ' ' + remotePath, cb);
};

ADB.prototype.pull = function(remotePath, localPath, cb) {
  try {
    localPath = JSON.parse(localPath);
  } catch(e) { }
  localPath = JSON.stringify(localPath);
  this.exec('pull ' + remotePath + ' ' + localPath, cb);
};

ADB.prototype.getPortFromEmulatorString = function(emStr) {
  var portPattern = /emulator-(\d+)/;
  if (portPattern.test(emStr)) {
    return parseInt(portPattern.exec(emStr)[1], 10);
  }
  return false;
};

ADB.prototype.getRunningAVDName = function(cb) {
  logger.info("Getting running AVD name");
  this.sendTelnetCommand("avd name", cb);
};

ADB.prototype.killAllEmulators = function(cb) {
  var killallCmd = isWindows ?
    "TASKKILL /IM emulator.exe" :
    "/usr/bin/killall -m emulator*";
  exec(killallCmd, { maxBuffer: 524288 }, function(err) {
    if (err) {
      logger.info("Could not kill emulator. It was probably not running.: " +
        err.message);
    }
    cb();
  });
};

ADB.prototype.launchAVD = function(avdName, cb) {
  logger.info("Launching Emulator with AVD " + avdName);
  this.checkSdkBinaryPresent("emulator", function(err, emulatorBinaryPath) {
    if (err) return cb(err);

    if (avdName[0] !== "@") {
      avdName = "@" + avdName;
    }

    try {
      spawn(emulatorBinaryPath.substr(1, emulatorBinaryPath.length - 2),
        [avdName]);
    } catch (err) {
      return cb(err);
    }
    this.getDevicesWithRetry(120000, cb);
  }.bind(this));
};

ADB.prototype.getConnectedDevices = function(cb) {
  this.debug("Getting connected devices...");
  this.exec("devices", function(err, stdout) {
    if (err) return cb(err);
    if (stdout.toLowerCase().indexOf("error") !== -1) {
      logger.error(stdout);
      cb(new Error(stdout));
    } else {
      var devices = [];
      _.each(stdout.split("\n"), function(line) {
        if (line.trim() !== "" &&
            line.indexOf("List of devices") === -1 &&
            line.indexOf("* daemon") === -1 &&
            line.indexOf("offline") == -1) {
          var lineInfo = line.split("\t");
          // state is either "device" or "offline", afaict
          devices.push({udid: lineInfo[0], state: lineInfo[1]});
        }
      });
      this.debug(devices.length + " device(s) connected");
      cb(null, devices);
    }
  }.bind(this));
};

ADB.prototype.forwardPort = function(systemPort, devicePort, cb) {
  this.debug("Forwarding system:" + systemPort + " to device:" + devicePort);
  this.exec("forward tcp:" + systemPort + " tcp:" + devicePort, cb);
};

ADB.prototype.isDeviceConnected = function(cb) {
  this.getConnectedDevices(function(err, devices) {
    if (err) {
      cb(err);
    } else {
      cb(null, devices.length > 0);
    }
  });
};

ADB.prototype.ping = function(cb) {
  this.shell("echo 'ping'", function(err, stdout) {
	  if(!err && stdout.indexOf("ping") === 0) {
	    cb(null, true);
	  } else if(err) {
	    cb(err);
	  } else {
	    cb(new Error("ADB ping failed, returned: " + stdout));
	  }
  });
};

ADB.prototype.setDeviceId = function(deviceId) {
  this.curDeviceId = deviceId;
  this.adbCmd = this.adb + " -s " + deviceId;
};

ADB.prototype.setEmulatorPort = function(emPort) {
  this.emulatorPort = emPort;
};

ADB.prototype.waitForDevice = function(cb) {
  var doWait = function(innerCb) {
    this.debug("Waiting for device to be ready and to respond to shell " +
               "commands (timeout = " + this.appDeviceReadyTimeout + ")");
    var movedOn = false
      , timeoutSecs = parseInt(this.appDeviceReadyTimeout, 10);

    setTimeout(function() {
      if (!movedOn) {
        movedOn = true;
        innerCb("Device did not become ready in " + timeoutSecs + " secs; " +
                "are you sure it's powered on?");
      }
    }.bind(this), timeoutSecs * 1000);

    this.exec("wait-for-device", function(err) {
      if (!movedOn) {
        if (err) {
          logger.error("Error running wait-for-device");
          movedOn = true;
          innerCb(err);
        } else {
          this.shell("echo 'ready'", function(err) {
            if (!movedOn) {
              movedOn = true;
              if (err) {
                logger.error("Error running shell echo: " + err);
                innerCb(err);
              } else {
                innerCb();
              }
            }
          }.bind(this));
        }
      }
    }.bind(this));
  }.bind(this);

  doWait(function(err) {
    if (err) {
      this.restartAdb(function() {
        this.getConnectedDevices(function() {
          doWait(cb);
        });
      }.bind(this));
    } else {
      cb(null);
    }
  }.bind(this));
};

ADB.prototype.restartAdb = function(cb) {
  this.exec("kill-server", function(err) {
    if (err) {
      logger.error("Error killing ADB server, going to see if it's online " +
                   "anyway");
    }
    cb();
  });
};

ADB.prototype.startLogcat = function(cb) {
  if (this.logcat !== null) {
    cb(new Error("Trying to start logcat capture but it's already started!"));
    return;
  }
  var adb = this.adb.replace(/"/g, '');
  this.logcat = new Logcat({
    adbCmd: adb
    , debug: false
    , debugTrace: false
  });
  this.logcat.startCapture(cb);
};

ADB.prototype.stopLogcat = function(cb) {
  if (this.logcat !== null) {
    this.logcat.stopCapture(cb);
  }
};

ADB.prototype.getLogcatLogs = function() {
  if (this.logcat === null) {
    throw new Error("Can't get logcat logs since logcat hasn't started");
  }
  return this.logcat.getLogs();
};

ADB.prototype.getPIDsByName = function(name, cb) {
  logger.info("Getting all processes with '" + name + "'");
  this.shell("ps '" + name + "'", function(err, stdout) {
    if (err) return cb(err);
    stdout = stdout.trim();
    var procs = [];
    var outlines = stdout.split("\n");
    _.each(outlines, function(outline) {
      if (outline.indexOf(name) !== -1) {
        procs.push(outline);
      }
    });
    if (procs.length < 1) {
      logger.info("No matching processes found");
      return cb(null, []);
    }
    var pids = [];
    _.each(procs, function(proc) {
      var match = /[^\t ]+[\t ]+([0-9]+)/.exec(proc);
      if (match) {
        pids.push(parseInt(match[1], 10));
      }
    });
    if (pids.length !== procs.length) {
      var msg = "Could not extract PIDs from ps output. PIDS: " +
                JSON.stringify(pids) + ", Procs: " + JSON.stringify(procs);
      return cb(new Error(msg));
    }
    cb(null, pids);
  });
};

ADB.prototype.killProcessesByName = function(name, cb) {
  logger.info("Attempting to kill all '" + name + "' processes");
  this.getPIDsByName(name, function(err, pids) {
    if (err) return cb(err);
    var killNext = function(err) {
      if (err) return cb(err);
      var pid = pids.pop();
      if (typeof pid !== "undefined") {
        this.killProcessByPID(pid, killNext);
      } else {
        cb();
      }
    }.bind(this);
    killNext();
  }.bind(this));
};

ADB.prototype.killProcessByPID = function(pid, cb) {
  logger.info("Attempting to kill process " + pid);
  this.shell("kill " + pid, cb);
};

<<<<<<< HEAD
ADB.prototype.startApp = function(pkg, activity, waitActivity, stopApp, cb) {
  if (typeof waitActivity === "function") {
    cb = waitActivity;
    waitActivity = false;
    stopApp = true;
  } else if(typeof stopApp === "function") {
    cb = stopApp;
    stopApp = true;
  } else if(typeof stopApp === "undefined") {
    stopApp = true;
=======
ADB.prototype.startApp = function(pkg, activity, waitActivity, retry, stopApp, cb) {
  if (typeof waitActivity === "function") {
    cb = waitActivity;
    waitActivity = false;
    retry = true;
    stopApp = true;
  } else if (typeof retry === "function") {
    cb = retry;
    retry = true;
    stopApp = true;
  } else if (typeof stopApp === "function") {
    cb = stopApp;
    stopApp = true;
  } else if (typeof stopApp === "undefined") {
  	stopApp = true;
>>>>>>> fcc2af7c
  }

  var stop = stopApp ? "-S " : "";

  var cmd = "am start " + stop + "-a android.intent.action.MAIN -c android.intent.category.LAUNCHER -f 0x10200000 -n " + pkg + "/" + activity;
  this.shell(cmd, function(err, stdout) {
    if(err) return cb(err);
    if (stdout.indexOf("Error: Activity class") !== -1 &&
        stdout.indexOf("does not exist") !== -1) {
      if (!activity) {
        return cb(new Error("Parameter 'app-activity' is required for launching application"));
      }
      if (retry && activity[0] !== ".") {
        logger.info("We tried to start an activity that doesn't exist, " +
                    "retrying with . prepended to activity");
        activity = "." + activity;
        return this.startApp(pkg, activity, cb);
      } else {
        var msg = "Activity used to start app doesn't exist! Make sure " +
                  "it exists";
        logger.error(msg);
        return cb(new Error(msg));
      }
    }

    if (waitActivity) {
      this.waitForActivity(pkg, waitActivity, cb);
    } else {
      cb();
    }
  }.bind(this));
};

ADB.prototype.getFocusedPackageAndActivity = function(cb) {
  logger.info("Getting focused package and activity");
  var cmd = "dumpsys window windows"
    , searchRe = new RegExp(/mFocusedApp.+ ([a-zA-Z0-9\._]+)\/(\.?[^\} ]+).*\}/);

  this.shell(cmd, function(err, stdout) {
    if (err) return cb(err);
    var foundMatch = false;
    _.each(stdout.split("\n"), function(line) {
      var match = searchRe.exec(line);
      if (match) {
        foundMatch = match;
      }
    });
    if (foundMatch) {
      cb(null, foundMatch[1].trim(), foundMatch[2].trim());
    } else {
      cb(new Error("Could not parse activity from dumpsys"));
    }
  }.bind(this));
};

ADB.prototype.waitForActivityOrNot = function(pkg, activity, not,
    waitMs, cb) {
  if (typeof waitMs === "function") {
    cb = waitMs;
    waitMs = 20000;
  }

  logger.info("Waiting for activity to " + (not ? "not" : "") + " be focused");
  var intMs = 750
    , endAt = Date.now() + waitMs;

  if (activity.indexOf(pkg) === 0) {
    activity = activity.substring(pkg.length);
  }

  var checkForActivity = function(foundPackage, foundActivity) {
    var foundAct = false;
    if (foundPackage === pkg) {
      _.each(activity.split(','), function(act) {
        act = act.trim();
        if (act === foundActivity || "." + act === foundActivity) {
          foundAct = true;
        }
      });
    }
    return foundAct;
  };

  var wait = function() {
    this.getFocusedPackageAndActivity(function(err, foundPackage,
          foundActivity) {
      if (err) return cb(err);
      var foundAct = checkForActivity(foundPackage, foundActivity);
      if ((!not && foundAct) || (not && !foundAct)) {
        cb();
      } else if (Date.now() < endAt) {
        if (err) logger.info(err);
        setTimeout(wait, intMs);
      } else {
        var verb = not ? "stopped" : "started";
        var msg = "Activity " + activity + " never " + verb + ". Current: " +
                  foundPackage + "/" + foundActivity;
        logger.error(msg);
        cb(new Error(msg));
      }
    }.bind(this));
  }.bind(this);

  wait();
};

ADB.prototype.waitForActivity = function(pkg, act, waitMs, cb) {
  this.waitForActivityOrNot(pkg, act, false, waitMs, cb);
};

ADB.prototype.waitForNotActivity = function(pkg, act, waitMs, cb) {
  this.waitForActivityOrNot(pkg, act, true, waitMs, cb);
};

ADB.prototype.uninstallApk = function(pkg, cb) {
  logger.info("Uninstalling " + pkg);
  this.exec("uninstall " + pkg, function(err, stdout) {
    if (err) {
      logger.error(err);
      cb(err);
    } else {
      stdout = stdout.trim();
      if (stdout === "Success") {
        logger.debug("App was uninstalled");
      } else {
        logger.debug("App was not uninstalled, maybe it wasn't on device?");
      }
      cb();
    }
  });
};

ADB.prototype.installRemote = function(remoteApk, cb) {
  var cmd = 'pm install -r ' + remoteApk;
  this.shell(cmd, cb);
};

ADB.prototype.install = function(apk, replace, cb) {
  if (typeof replace === "function") {
    cb = replace;
    replace = true;
  }
  var cmd = 'install ';
  if (replace) {
    cmd += '-r ';
  }
  cmd += apk;
  this.exec(cmd, cb);
};

ADB.prototype.mkdir = function(remotePath, cb) {
  this.shell('mkdir -p ' + remotePath, cb);
};

ADB.prototype.instrument = function(pkg, activity, instrumentWith, cb) {
  if (activity[0] !== ".") {
    pkg = "";
  }
  var cmd = "am instrument -e main_activity '" + pkg + activity + "' " +
            instrumentWith;
  cmd = cmd.replace(/\.+/g,'.'); // Fix pkg..activity error
  this.shell(cmd, function(err, stdout) {
    if (err) return cb(err);
    if (stdout.indexOf("Exception") !== -1) {
      logger.error(stdout);
      var msg = stdout.split("\n")[0] || "Unknown exception during " +
                                         "instrumentation";
      return cb(new Error(msg));
    }
    cb();
  });
};

ADB.prototype.checkAndSignApk = function(apk, pkg, cb) {
  this.checkApkCert(apk, pkg, function(err, appSigned) {
    if (err) return cb(err);
    if (!appSigned) {
      this.sign([apk], cb);
    } else {
      cb();
    }
  }.bind(this));
};

ADB.prototype.forceStop = function(pkg, cb) {
  this.shell('am force-stop ' + pkg, cb);
};

ADB.prototype.clear = function(pkg, cb) {
  this.shell("pm clear " + pkg, cb);
};

ADB.prototype.stopAndClear = function(pkg, cb) {
  this.forceStop(pkg, function(err) {
    if (err) return cb(err);
    this.clear(pkg, cb);
  }.bind(this));
};

ADB.prototype.isAppInstalled = function(pkg, cb) {
  var installed = false;

  logger.debug("Getting install status for " + pkg);
  var listPkgCmd = "pm list packages -3 " + pkg;
  this.shell(listPkgCmd, function(err, stdout) {
    if (err) return cb(err);
    var apkInstalledRgx = new RegExp('^package:' +
        pkg.replace(/([^a-zA-Z])/g, "\\$1") + '$', 'm');
    installed = apkInstalledRgx.test(stdout);
    this.debug("App is" + (!installed ? " not" : "") + " installed");
    cb(null, installed);
  }.bind(this));
};

ADB.prototype.back = function(cb) {
  this.debug("Pressing the BACK button");
  var cmd = this.adbCmd + " shell input keyevent 4";
  exec(cmd, { maxBuffer: 524288 }, function() {
    cb();
  });
};

ADB.prototype.goToHome = function(cb) {
  this.debug("Pressing the HOME button");
  this.keyevent(3, cb);
};

ADB.prototype.keyevent = function(keycode, cb) {
  var code = parseInt(keycode, 10);
  // keycode must be an int.
  var cmd = 'input keyevent ' + code;
  this.shell(cmd, cb);
};

ADB.prototype.isScreenLocked = function(cb) {
  var cmd = "dumpsys window";
  this.shell(cmd, function(err, stdout) {
    if (err) return cb(err);

    var dumpsysFile = path.resolve(__dirname, "..", "..", "..", ".dumpsys.log");
    logger.info("Writing dumpsys output to " + dumpsysFile);
    fs.writeFileSync(dumpsysFile, stdout);

    var screenLocked = /mShowingLockscreen=\w+/gi.exec(stdout);
    var samsungNoteUnlocked = /mScreenOnFully=\w+/gi.exec(stdout);
    var gbScreenLocked = /mCurrentFocus.+Keyguard/gi.exec(stdout);

    if (screenLocked && screenLocked[0]) {
      if (screenLocked[0].split('=')[1] == 'false') {
        cb(null, false);
      } else {
        cb(null, true);
      }
    } else if (gbScreenLocked && gbScreenLocked[0]) {
      cb(null, true);
    } else if (samsungNoteUnlocked && samsungNoteUnlocked[0]) {
      if (samsungNoteUnlocked[0].split('=')[1] == 'true') {
        cb(null, false);
      } else {
        cb(null, true);
      }
    } else {
      cb(null, false);
    }

  });
};

ADB.prototype.sendTelnetCommand = function(command, cb) {
  logger.info("Sending telnet command to device: " + command);
  this.getEmulatorPort(function(err, port) {
    if (err) return cb(err);
    var conn = net.createConnection(port, 'localhost');
    var connected = false;
    var readyRegex = /^OK$/m;
    var dataStream = "";
    var res = null;
    var onReady = function() {
      logger.info("Socket connection to device ready");
      conn.write(command + "\n");
    };
    conn.on('connect', function() {
      logger.info("Socket connection to device created");
    });
    conn.on('data', function(data) {
      data = data.toString('utf8');
      if (!connected) {
        if (readyRegex.test(data)) {
          connected = true;
          onReady();
        }
      } else {
        dataStream += data;
        if (readyRegex.test(data)) {
          res = dataStream.replace(readyRegex, "").trim();
          logger.info("Telnet command got response: " + res);
          conn.write("quit\n");
        }
      }
    });
    conn.on('close', function() {
      if (res === null) {
        cb(new Error("Never got a response from command"));
      } else {
        cb(null, res);
      }
    });
  });
};

module.exports = ADB;<|MERGE_RESOLUTION|>--- conflicted
+++ resolved
@@ -730,18 +730,6 @@
   this.shell("kill " + pid, cb);
 };
 
-<<<<<<< HEAD
-ADB.prototype.startApp = function(pkg, activity, waitActivity, stopApp, cb) {
-  if (typeof waitActivity === "function") {
-    cb = waitActivity;
-    waitActivity = false;
-    stopApp = true;
-  } else if(typeof stopApp === "function") {
-    cb = stopApp;
-    stopApp = true;
-  } else if(typeof stopApp === "undefined") {
-    stopApp = true;
-=======
 ADB.prototype.startApp = function(pkg, activity, waitActivity, retry, stopApp, cb) {
   if (typeof waitActivity === "function") {
     cb = waitActivity;
@@ -757,7 +745,6 @@
     stopApp = true;
   } else if (typeof stopApp === "undefined") {
   	stopApp = true;
->>>>>>> fcc2af7c
   }
 
   var stop = stopApp ? "-S " : "";
