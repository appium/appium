{
  "name": "@appium/plugin-test-support",
<<<<<<< HEAD
  "version": "0.3.53",
=======
  "version": "0.3.54",
>>>>>>> c8fe4412
  "description": "Testing utilities for Appium plugins",
  "keywords": [
    "automation",
    "javascript",
    "selenium",
    "webdriver",
    "ios",
    "android",
    "firefoxos",
    "testing"
  ],
  "homepage": "https://appium.io",
  "bugs": {
    "url": "https://github.com/appium/appium/issues"
  },
  "repository": {
    "type": "git",
    "url": "https://github.com/appium/appium.git",
    "directory": "packages/plugin-test-support"
  },
  "license": "Apache-2.0",
  "author": "https://github.com/appium",
  "main": "index.js",
  "types": "build/lib/harness.d.ts",
  "directories": {
    "lib": "lib"
  },
  "files": [
    "lib",
    "index.js",
    "build",
    "tsconfig.json",
    "!build/tsconfig.tsbuildinfo"
  ],
  "scripts": {
    "test": "npm run test:unit",
    "test:smoke": "node ./index.js",
    "test:unit": "exit 0"
  },
  "dependencies": {
<<<<<<< HEAD
    "@appium/types": "^0.25.3",
=======
    "@appium/types": "^0.26.0",
>>>>>>> c8fe4412
    "get-port": "5.1.1",
    "log-symbols": "4.1.0",
    "source-map-support": "0.5.21",
    "teen_process": "2.3.2"
  },
  "peerDependencies": {
    "appium": "^2.0.0-beta.43 || ^3.0.0-beta.0",
    "mocha": "*"
  },
  "engines": {
    "node": "^14.17.0 || ^16.13.0 || >=18.0.0",
    "npm": ">=8"
  },
  "publishConfig": {
    "access": "public"
  },
  "gitHead": "8480a85ce2fa466360e0fb1a7f66628331907f02"
}<|MERGE_RESOLUTION|>--- conflicted
+++ resolved
@@ -1,10 +1,6 @@
 {
   "name": "@appium/plugin-test-support",
-<<<<<<< HEAD
-  "version": "0.3.53",
-=======
   "version": "0.3.54",
->>>>>>> c8fe4412
   "description": "Testing utilities for Appium plugins",
   "keywords": [
     "automation",
@@ -45,11 +41,7 @@
     "test:unit": "exit 0"
   },
   "dependencies": {
-<<<<<<< HEAD
-    "@appium/types": "^0.25.3",
-=======
     "@appium/types": "^0.26.0",
->>>>>>> c8fe4412
     "get-port": "5.1.1",
     "log-symbols": "4.1.0",
     "source-map-support": "0.5.21",
