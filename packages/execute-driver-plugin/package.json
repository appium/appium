--- conflicted
+++ resolved
@@ -41,11 +41,7 @@
     "bluebird": "3.7.2",
     "lodash": "4.17.21",
     "source-map-support": "0.5.21",
-<<<<<<< HEAD
-    "webdriverio": "9.12.0"
-=======
     "webdriverio": "9.12.2"
->>>>>>> 28b091a4
   },
   "peerDependencies": {
     "appium": "^2.0.0-beta.35 || ^3.0.0-beta.0"
