--- conflicted
+++ resolved
@@ -6,11 +6,8 @@
 import * as util from 'node:util';
 import type {MessageObject, StyleObject, Logger, LogLevel} from './types';
 import type {Writable} from 'node:stream';
-<<<<<<< HEAD
 import {AsyncLocalStorage} from 'node:async_hooks';
-=======
 import { unleakString } from './utils';
->>>>>>> 7fd9d5f6
 
 const DEFAULT_LOG_LEVELS: any[][] = [
   ['silly', -Infinity, {inverse: true}, 'sill'],
