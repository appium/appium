--- conflicted
+++ resolved
@@ -51,29 +51,6 @@
 
 /**
  *
-<<<<<<< HEAD
-=======
- * @param {string} basePath
- * @returns {import('express').RequestHandler}
- */
-export function fixPythonContentType(basePath) {
-  return (req, res, next) => {
-    // hack because python client library gives us wrong content-type
-    if (
-      new RegExp(`^${_.escapeRegExp(basePath)}`).test(req.path) &&
-      (req.headers['user-agent'] ?? '').startsWith('Python')
-    ) {
-      if (req.headers['content-type'] === 'application/x-www-form-urlencoded') {
-        req.headers['content-type'] = 'application/json; charset=utf-8';
-      }
-    }
-    next();
-  };
-}
-
-/**
- *
->>>>>>> 94a0e160
  * @param {import('express').Request} req
  * @param {import('express').Response} res
  * @param {import('express').NextFunction} next
@@ -163,24 +140,17 @@
   res.status(status).json(body);
 }
 
-<<<<<<< HEAD
-=======
-const SESSION_ID_PATTERN = /\/session\/([^/]+)/;
-
 /**
  * @param {import('express').Request} req
- * @param {any} body
- * @returns {any}
+ * @param {string} name
+ * @returns {string | undefined}
  */
-function patchWithSessionId(req, body) {
-  const match = SESSION_ID_PATTERN.exec(req.url);
-  if (match) {
-    body.sessionId = match[1];
-  }
-  return body;
+function fetchHeaderValue(req, name) {
+  return _.isArray(req.headers[name])
+    ? req.headers[name][0]
+    : req.headers[name];
 }
 
->>>>>>> 94a0e160
 /**
  * @param {import('express').Request} req
  * @param {string} name
