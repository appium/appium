--- conflicted
+++ resolved
@@ -1,10 +1,6 @@
 {
   "name": "@appium/base-driver",
-<<<<<<< HEAD
   "version": "10.0.0-beta.2",
-=======
-  "version": "9.18.0",
->>>>>>> c8fe4412
   "description": "Base driver class for Appium drivers",
   "keywords": [
     "automation",
@@ -48,13 +44,8 @@
     "test:types": "tsd"
   },
   "dependencies": {
-<<<<<<< HEAD
-    "@appium/support": "^6.1.0",
-    "@appium/types": "^0.25.3",
-=======
     "@appium/support": "^6.1.1",
     "@appium/types": "^0.26.0",
->>>>>>> c8fe4412
     "@colors/colors": "1.6.0",
     "async-lock": "1.4.1",
     "asyncbox": "3.0.0",
@@ -71,12 +62,7 @@
     "path-to-regexp": "8.2.0",
     "serve-favicon": "2.5.0",
     "source-map-support": "0.5.21",
-<<<<<<< HEAD
     "type-fest": "4.41.0"
-=======
-    "type-fest": "4.41.0",
-    "validate.js": "0.13.1"
->>>>>>> c8fe4412
   },
   "optionalDependencies": {
     "spdy": "4.0.2"
