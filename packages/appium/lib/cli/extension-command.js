--- conflicted
+++ resolved
@@ -2,11 +2,7 @@
 import B from 'bluebird';
 import _ from 'lodash';
 import path from 'path';
-<<<<<<< HEAD
-import {npm, util, env, console, fs} from '@appium/support';
-=======
 import {npm, util, env, console, fs, system} from '@appium/support';
->>>>>>> a30286b6
 import {spinWith, RingBuffer} from './utils';
 import {
   INSTALL_TYPE_NPM,
