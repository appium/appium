--- conflicted
+++ resolved
@@ -1,10 +1,6 @@
 {
   "name": "@appium/plugin-test-support",
-<<<<<<< HEAD
-  "version": "0.3.52",
-=======
   "version": "0.3.53",
->>>>>>> 4445c540
   "description": "Testing utilities for Appium plugins",
   "keywords": [
     "automation",
@@ -45,11 +41,7 @@
     "test:unit": "exit 0"
   },
   "dependencies": {
-<<<<<<< HEAD
-    "@appium/types": "^0.25.2",
-=======
     "@appium/types": "^0.25.3",
->>>>>>> 4445c540
     "get-port": "5.1.1",
     "log-symbols": "4.1.0",
     "source-map-support": "0.5.21",
