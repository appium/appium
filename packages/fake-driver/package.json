--- conflicted
+++ resolved
@@ -1,10 +1,6 @@
 {
   "name": "@appium/fake-driver",
-<<<<<<< HEAD
-  "version": "5.7.2",
-=======
   "version": "5.7.3",
->>>>>>> c8fe4412
   "description": "Mock driver used internally by Appium for testing. Ignore",
   "keywords": [
     "automation",
