--- conflicted
+++ resolved
@@ -10,22 +10,14 @@
 
 [![Build Status](https://team-appium.ci.cloudbees.com/job/Appium/badge/icon)](https://team-appium.ci.cloudbees.com/job/Appium/)
 
-<<<<<<< HEAD
-Appium is an open source, cross-platform test automation tool for native, hybrid and mobile web apps, tested on simulators (iOS), emulators (Android), and real devices (iOS, Android).
-=======
 Appium is an open source, cross-platform test automation tool for native, hybrid and mobile web apps, tested on simulators (iOS, FirefoxOS), emulators (Android), and real devices (iOS, Android, Windows, FirefoxOS).
->>>>>>> 47e5a86e
-
 
 ### Supported Platforms
 
 * iOS
 * Android
-<<<<<<< HEAD
-=======
 * Windows
 * FirefoxOS
->>>>>>> 47e5a86e
 
 See the [platform support doc](/docs/en/appium-setup/platform-support.md) for more detailed information.
 
@@ -81,14 +73,9 @@
 * [Android SDK](http://developer.android.com) API &gt;= 17 (Additional features require 18/19)
 * Appium supports Android on OS X, Linux and Windows. Make sure you follow the
   directions for setting up your environment properly for testing on different OSes:
-<<<<<<< HEAD
   * [Linux](/docs/en/appium-setup/running-on-linux.md)
   * [OS X](/docs/en/appium-setup/running-on-osx.md)
   * [Windows](/docs/en/appium-setup/running-on-windows.md)
-=======
-  * [linux](/docs/en/appium-setup/running-on-linux.md)
-  * [osx](/docs/en/appium-setup/running-on-osx.md)
-  * [windows](/docs/en/appium-setup/running-on-windows.md)
   
 #### Windows Requirements
 
@@ -98,7 +85,6 @@
 #### FirefoxOS Requirements
 
 * [Firefox OS Simulator](https://developer.mozilla.org/en/docs/Tools/Firefox_OS_Simulator)
->>>>>>> 47e5a86e
 
 ### Quick Start
 
@@ -143,15 +129,12 @@
 Android support uses the UI Automator framework for newer platforms and
 [Selendroid](http://github.com/DominikDary/selendroid) for older Android platforms.
 
-<<<<<<< HEAD
-=======
 Windows support uses Microsoft's [WinAppDriver](https://github.com/Microsoft/WinAppDriver)
 
 FirefoxOS support leverages [Marionette](https://developer.mozilla.org/en-US/docs/Marionette),
 an automation driver that is compatible with WebDriver and is used to automate
 Gecko-based platforms.
 
->>>>>>> 47e5a86e
 ### Contributing
 
 Please take a look at our [contribution documentation](CONTRIBUTING.md)
