{
  "devDependencies": {
<<<<<<< HEAD
    "webdriverio": "9.12.7"
=======
    "webdriverio": "9.14.0"
>>>>>>> 94a0e160
  }
}<|MERGE_RESOLUTION|>--- conflicted
+++ resolved
@@ -1,9 +1,5 @@
 {
   "devDependencies": {
-<<<<<<< HEAD
-    "webdriverio": "9.12.7"
-=======
     "webdriverio": "9.14.0"
->>>>>>> 94a0e160
   }
 }